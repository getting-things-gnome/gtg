<<<<<<< HEAD
    * Groups for tags and subtags by Kevin Mehall
    * GNOME bugzilla plugin by Guillaume Desmottes
    * Handle tasks spatially (remember position & size)
    * Opened tasks on quit are reopened on start
    * Remove the "File" menu. We have no files, we have tasks!    
    * Patch from mrk to improve compatibility with non GNU systems
    * Close date selector widget on single click
    * The toolbar can now be hidden by Mikkel Kjær Jensen
=======
    * When a task is deleted, all subtask are deleted as well by Mikkel Kjær Jensen
>>>>>>> ea66b730
    * Empty new tasks are deleted when editor is closed
    * lot of bug fixed in the editor while playing with subtasks
    * Works well with the "text besides icon" GNOME option
    * Merge RTM plugin branch from Luca Invernizzi
    * i18n: fixed window title in GTG/taskbrowser/browser.py, by Dario Bertini 
    * Patch from Luca Invernizzi to add XDG_CACHE redefinition in script/debug.sh
    * Patch from Luca Invernizzi to remove unsued get_closed_date
    * Added filtering capabilities by Paulo Cabido
      - Filter callbacks were added to the task browser
      - Filters were also added to the requester 
    * Fixed #406851, incorrect behaviour marking a dismissed task as done by Patrick Coleman
    * Added accelerators to the task editor by Patrick Coleman
    * Add plugin engine by Paulo Cabido
    * When GTG is already running, use DBUS to raise existing instance rather than failing silently
    * Refactorization and PEP8ification work by Jonathan Lange
    * New keyboard bindings for 'Mark as done' and 'Dismiss' actions
    * New keyboard bindings and accelerators by Jonathan Lange
    * DBus interface by Ryan Paul
    * Remove the 'Delete' button from the toolbar by Jonathan Lange
    * Fix a spelling mistake in the manpage by Jonathan Lange
    * Allow quickadd of capitalized date by remy@frerebeau.org 

2009-07-04 Getting Things GNOME! 0.1.2
    * Available in 18 languages, with 12 languages being more than 99% translated
    * Shadows around the listview widgets, by Jean-François Fortin Tam  
    * Fixes package dependencies
    * Tooltips for button
    * Automatically select title in task editor
    * Crash on startup with non empty LANGUAGE envvar
    * Use GNOME settings for toolbar, by Anton Rebguns
    * Better tag markup handling
    * No more multiple instances
    * HTTP link parsing by Ben Dowling
    * Update README by Michael Vogt
    * Update XML files sooner by Michael Vogt
    * Remember color (by Zach Sheperd)   
    * URLs can now include ';' characters. Fixes bug 360969
    * Added support for opening subtasks and links with the keyboard: Fixes bug 369272, by Ben Dowling
    * Add polish translation by Tomasz Maciejewski
    * Apply patch to fix bug #326388 by Brian Kennedy
    * Apply patch to fix bug #374745 by Brian Kennedy
    * Title for newly created task is now selected to allow easy editing
    * Apply patch to fix bug #374745 by Brian Kennedy
    * Fixed some bugs in the task editor

2009-04-01 Getting Things GNOME! 0.1.1
	* New icon from Kalle Persson
	* Translations are now possible
	* New features :
	  - Quickadd now accepts attributes (by Jonathan Barnoud)
	  - http:// links now open in the browser
          - Shortcut for sidebar (F9): fixes bug #339710
	  - Some UI love for the sidebar and the tag icons, shamelessy copied from f-spot
	  - Hotkeys goodness (patches from Antons Rebguns)
	  - Edit buttons : patches from Antons Rebguns 
	  - Bug #339583, Bug #336314 : patches delete key and
	* Bug fixes :
	  - Calendar open at the correct date
	  - TaskSerial refactorization (by Jonathan Barnoud)
	  - Tooltips on buttons (thanks to Jerome Guelfucci)
	  - First unit tests by Carl Chenet
	  - Error, no crash if the XML file cannot be read (thanks to Carl Chenet)
	  - fix bug #339383 (delete subtask when deleting first char)
	  - Escape title in the treeview : Bug #339874
	  - Focus in the editor : Bug #339269, Bug #339195, Bug #339389
	  - Bug #339269 : Quickadd has the focus on launch
	    enter key to confirm a delete (thanks Gérôme Fournier)
	  - Typos : Bug #339268 Bug #339492 and other patches from Gérôme Fournier.

2009-03-06 Getting Things Gnome ! 0.1
	* Bumping version number. First release of GTG

2009-03-01 Getting Things Gnome! 0.0.9rc3
	* pane/sidebar not saved

2009-03-01 Getting Things Gnome! 0.0.9rc2
	* firstrun_tasks.xml not found on first launch

2009-03-01 Getting Things Gnome! 0.0.9rc1
	* First official release 0.1rc1<|MERGE_RESOLUTION|>--- conflicted
+++ resolved
@@ -1,4 +1,4 @@
-<<<<<<< HEAD
+    * When a task is deleted, all subtask are deleted as well by Mikkel Kjær Jensen
     * Groups for tags and subtags by Kevin Mehall
     * GNOME bugzilla plugin by Guillaume Desmottes
     * Handle tasks spatially (remember position & size)
@@ -7,9 +7,6 @@
     * Patch from mrk to improve compatibility with non GNU systems
     * Close date selector widget on single click
     * The toolbar can now be hidden by Mikkel Kjær Jensen
-=======
-    * When a task is deleted, all subtask are deleted as well by Mikkel Kjær Jensen
->>>>>>> ea66b730
     * Empty new tasks are deleted when editor is closed
     * lot of bug fixed in the editor while playing with subtasks
     * Works well with the "text besides icon" GNOME option
