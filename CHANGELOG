--- conflicted
+++ resolved
@@ -43,14 +43,10 @@
     * Fixing the TypeError : popup() missing 1 required positional argument, by Sagar Ghuge 
     * Fix for bug #28: plugin preferences were not being read, by Amy Chan
     * Fixing the send mail icon and tooltip, Pratyush Kulwal
-<<<<<<< HEAD
-    * Fix for bug #1252139 : Send Task via Email plugin - Added a button to the main window toolbar to send tasks as email from Main window, by Kunaal Jain
-=======
     * Fix for bug #29: Python3 compatibility: call to unicode() in hamster plugin, by Amy Chan
     * Fix for bug #1078306: Not all interface can be localized, by Àlex Magaz Graça
     * Fix for bug #33: Ctrl-Q doesn't work from task windows, by Àlex Magaz Graça
     * Fixing the Tooltip for open parent, by Sagar Ghuge
->>>>>>> 6c5b6023
 
 2013-11-24 Getting Things GNOME! 0.3.1
     * Fix for bug #1024473: Have 'Show Main Window' in notification area, by Antonio Roquentin
