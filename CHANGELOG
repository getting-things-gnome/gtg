2012-0?-?? Getting Things GNOME! 0.3
    * Hide tasks with due date someday, #931376
    * New Date class by Paul Kishimoto and Izidor Matušov
      * Parse due:3 as next 3rd day in month
    * Urgency Color plugin by Wolter Hellmund
    * Allow GTG to run from different locations than /usr/share or /usr/local/share
    * Removed module GTG.tools.openurl and replaced by python's webbrowser.open
    * Removed import_json plugin
    * Saved searches could have assigned color
    * Stopped links from opening when accidently letting go of mouse button while selecting them, #823339, by Steve Scheel
    * Search through DBus
    * GTCli handles error better
    * GTCli allows search through DBus
    * Small change to QuickAdd toolbar:
      * there is allowed whitespace after due: and others, i.e. "due: 2012-04-01" is parsed as a valid attribute
      * added start: which has the same meaning as defer:
    * Automatic restore a backup XML file if the original XML file could not be loaded
    * Backends were renamed to Synchronization Services, by Anant Gupta
    * Reimplement the tag context menu as a widget, in order to - hopefully - be able to implement an enhanced context menu with, for instance, a color picker.
    * Background Colors option was moved from View menu into preferences dialog
    * Reorganised notification area menu (New task, Show browser, <tasks>, Quit)
    * Added an option to import local (development) version of liblarch instead of system installed one
    * Fix for bug #995740: (no title task) through quickadd bar, by Nimit Shah
    * New tag editor
    * Fix bugs #1003872 and #1002067: Correct titles to Preferences and Synchronization Services Dialogs, by Alan Gomes
    * Improved Export plugin, export to PDF works now, by Izidor Matušov
    * Added -t option to distinguish between multiple instances of GTG
    * Fix for bug #826916 by Nimit Shah
    * Fix for bug #1018331: (gtg more interactive) by Nimit Shah
    * User documentation for GTG, written by Radina Matic, integrated in GTG by Bertrand Rousseau
    * It is not possible to add another instance of local file synchronization service
    * Fixes for bugs #906516, #1002160 (task urgency color plugin), by Wolter Hellmund
    * Fix for bug #1001012: Notification area icon should change color when there are urgent tasks, by Antonio Roquentin
    * Saner implementation of set_due_date
    * Conform to PEP394 (use python2 instead of python)
    * Fix for bug #629683: update initial tutorial for 0.3
    * Fix for bug #615027: Introductory task set should suggest organizing tasks in a tag hierarchy
    * Fix for bug #1026264: Write user documentation for search/smart tag
    * Fix for bug #1020611: Use deafult configuration when config is corrupted by Abhiram
    * Fix for bug #1013869: Saved searches can't be deleted when GTG crashes, by Antonio Roquentin
    * Added option to change font used in task editor by Abhiram
    * Fix for bug #984847: setup.py install doesn't install icons on right place, by Alan Gomes
    * Fix for bug #1026312: Numbers of tasks in tags pane disappear after a regular search, by Antonio Roquentin
    * Cleaned gtg.desktop file
    * Re-enabled support for gtg:// URI
    * Fix for bug #1026400: script_pocketmod doesn't have execute permission
    * Fix for bug #1027817: Export plugin: changing output format moves widgets up and down
    * Fix for bug #1027844: Fuzzy date shouldn't become start date
    * Save backups into backup/ folder, creates backups of tags.xml closes #993920
    * Search filter is deleted on empty search if tag_pane is closed, by Stefan Handschuh, closes #996236
    * Pickle files for synchronization services are backuped to prevent loosing files, closes #1036554
    * Fix for bug #897425: Write manpage for gtcli and update other manpages as well
    * Fix for bug-1037051 (Due date is not set for a new subtask), by Nimit Shah
    * Fix for bug #1036955: Due date is not preselected when start date is filled, by Steve Scheel
<<<<<<< HEAD
    * Fix for bug #1038662: Undefined due dates in subtasks should always stay undefined and displayed as such in the editor
=======
    * Fix for bug #1045036: Slovak Translation Updated by Slavko
>>>>>>> f481c37a

2012-02-13 Getting Things GNOME! 0.2.9
    * Big refractorization of code, now using liblarch
    * Extended backend system to support multiple backends by Luca Invernizzi
    * Backend GUI configuration by Luca Invernizzi
    * Backends:
       * Added Mantis Bug Tracker backend, by Alayn Gortazar
       * Added Tomboy/Gnote backend, by Luca Invernizzi
       * Added Launchpad backend, by Luca Invernizzi
       * Added Twitter/Identica backend, by Luca Invernizzi
    * Graphical crah handler, thanks to Acire and python-snippets
    * Command line tool based on DBus interface of GTG, by Bryce Harrington
    * Added search feature, by João Ascenso
    * Rewritten notification area plugin with showing only 10 most doable tasks from Workview, by Izidor Matušov
    * Setting start/due date by a right click menu in the task browser, by Fabio Prina & Kevin Mehall
    * Right click behaviour in the task treeview is now consistant with other GNOME applications, by Jonathan Barnoud
    * Rework of deleting dialog
    * Previewing task content (gmail-like-ui), #384049, by Luca Invernizzi and Kevin Mehall
    * Attaching file to a task by drag-and-dropping it on the task or writing file:// URI
    * Added script for anonymizing task files; Marko Kevac
    * "Sexy" export template, created by Duncan Lock
    * DBus API is now CamelCase (be sure to update your personal scripts), by Lionel Dricot
    * Fuzzy date "Later" was renamed to "Someday"
    * Daily backup of gtg_tasks.xml
    * Save perferences, window positions and statuses immediately after a change
    * Fixed crash traceback when pressing 'delete' key, by Jeff Oliver
    * Fixed url autolinking for http(s) schemes, by Madhumitha Viswanathan
    * Underscore characters in tasks not treated as accelerators (bug #676088) fixed, by Madhumitha Viswanathan
    * Fixed several bugs about hamster integration, by Richard Klein
    * Added link to web documentation in Help menu, by Ronan Jouchet
    * Fixed bug with data consistency #579189 (empty tags.xml), by Marko Kevac
    * Added samba bugzilla to the bugzilla plugin, by Jelmer Vernoij
    * Fixed bug #532392, a start date is later than a due date, by Volodymyr Floreskul
    * support for gtg:// URIs by Luca Invernizzi
    * Fixed bug #584667, indicating missing plugin dependencies, by Erin McLaughlin
    * Add a new tag dialog keeps the previous value, by Izidor Matušov
    * Added keyword bko for recognizing and linking KDE bugs, by Zimin Huango
    * Several usability improvements, by Jean-François Fortin Tam
    * Several code refratorings by Paul Kishimoto

2011-12-01 Getting Things GNOME! 0.2.5
    * Ability to downgrade data from development, future 0.3 GTG code, by Izidor Matušov

2010-03-02 Getting Things GNOME! 0.2.3
    * Removal of disabled widgets

2010-03-01 Getting Things GNOME! 0.2.2
    * Autostart on login, by Luca Invernizzi
    * Preferences dialog, by Paul Kishimoto
    * Send task by mail plugin by Luca Invernizzi
    * Import_json plugin by Bryce Harrington
    * Improve RTM plugin (bug #520427): don't sync tasks from archived lists
    * Automatic cleanup of closed task, plugin by Luca Invernizzi
    * Allow to change dismissed date of tasks by Luca Invernizzi
    * Docky applet support, by Luca Invernizzi
    * Allow to change closed date of tasks, by Lionel Montrieux, bug #502111 
    * notification area plugin updated to support appindicate by Luca Invernizzi and Jono Bacon
    * gtg_new task now supports command switches by Luca Invernizzi
    * Fix bug #511651, white space around title, by mrk
    * Expanded CLI to gtg to support task descriptions by Bryce Harrington
    * Added a guide to plugins by Chris Johnston
    * RTM plugin tags synchronization by Luca Invernizzi
    * Evolution plugin by Luca Invernizzi
    * Tomboy support by Luca Invernizzi
    * Dbus autostart by Gordon Ball and Luca Invernizzi
    * Notification area bug fixes by Luca Invernizzi

2009-12-11 Getting Things GNOME! 0.2.1
    * Schedule for context menu by Bryce Harrington
    * Improved export feature by Bryce Harrington and Luca Invernizzi
    * Restore closed tasks filtering by selected tag, fixes bug #498857
    * Temporary fix allowing to reset tag color by Matthew Rasmus
    * Added the ability to add a tag from the right click menu in the task browser, by Matthew Rasmus.
    * Better explanation of the "Work view" concept in documentation
    * Multiple selection
    * API clarifications
    * Cut & Paste improvements
    * Notification area plugin improvements
    * Icons reflect action availability
    * Misc. editor bug fixes
    * Misc. tag list bug fixes

2009-12-11 Getting Things GNOME! 0.2
    * Bugs fixes from 0.1.9

2009-12-02 Getting Things GNOME! 0.1.9
    * Support non-exact ("fuzzy") due dates: 'now', 'soon', and 'later' by Kevin Mehall
    * Fixes a bug with gtk stock strings being marked as translatable, by Henning Eggers (#490231)
    * When a task is deleted, all subtask are deleted as well by Mikkel Kjær Jensen
    * Groups for tags and subtags by Kevin Mehall
    * GNOME bugzilla plugin by Guillaume Desmottes
    * Handle tasks spatially (remember position & size)
    * Opened tasks on quit are reopened on start
    * Remove the "File" menu. We have no files, we have tasks!    
    * Patch from mrk to improve compatibility with non GNU systems
    * Close date selector widget on single click
    * The toolbar can now be hidden by Mikkel Kjær Jensen
    * Empty new tasks are deleted when editor is closed
    * lot of bug fixed in the editor while playing with subtasks
    * Works well with the "text besides icon" GNOME option
    * Merge RTM plugin branch from Luca Invernizzi
    * i18n: fixed window title in GTG/taskbrowser/browser.py, by Dario Bertini 
    * Patch from Luca Invernizzi to add XDG_CACHE redefinition in script/debug.sh
    * Patch from Luca Invernizzi to remove unsued get_closed_date
    * Added filtering capabilities by Paulo Cabido
      - Filter callbacks were added to the task browser
      - Filters were also added to the requester 
    * Fixed #406851, incorrect behaviour marking a dismissed task as done by Patrick Coleman
    * Added accelerators to the task editor by Patrick Coleman
    * Plugin for integration with the Hamster Time Tracker by Kevin Mehall
    * Add plugin engine by Paulo Cabido
    * When GTG is already running, use DBUS to raise existing instance rather than failing silently
    * Refactorization and PEP8ification work by Jonathan Lange
    * New keyboard bindings for 'Mark as done' and 'Dismiss' actions
    * New keyboard bindings and accelerators by Jonathan Lange
    * DBus interface by Ryan Paul
    * Remove the 'Delete' button from the toolbar by Jonathan Lange
    * Fix a spelling mistake in the manpage by Jonathan Lange
    * Allow quickadd of capitalized date by remy@frerebeau.org 
    * Added tomboy plugin by Luca Invernizzi
    * Added export function with templates by Luca Invernizzi

2009-07-04 Getting Things GNOME! 0.1.2
    * Available in 18 languages, with 12 languages being more than 99% translated
    * Shadows around the listview widgets, by Jean-François Fortin Tam  
    * Fixes package dependencies
    * Tooltips for button
    * Automatically select title in task editor
    * Crash on startup with non empty LANGUAGE envvar
    * Use GNOME settings for toolbar, by Anton Rebguns
    * Better tag markup handling
    * No more multiple instances
    * HTTP link parsing by Ben Dowling
    * Update README by Michael Vogt
    * Update XML files sooner by Michael Vogt
    * Remember color (by Zach Sheperd)   
    * URLs can now include ';' characters. Fixes bug 360969
    * Added support for opening subtasks and links with the keyboard: Fixes bug 369272, by Ben Dowling
    * Add polish translation by Tomasz Maciejewski
    * Apply patch to fix bug #326388 by Brian Kennedy
    * Apply patch to fix bug #374745 by Brian Kennedy
    * Title for newly created task is now selected to allow easy editing
    * Apply patch to fix bug #374745 by Brian Kennedy
    * Fixed some bugs in the task editor

2009-04-01 Getting Things GNOME! 0.1.1
	* New icon from Kalle Persson
	* Translations are now possible
	* New features :
	  - Quickadd now accepts attributes (by Jonathan Barnoud)
	  - http:// links now open in the browser
          - Shortcut for sidebar (F9): fixes bug #339710
	  - Some UI love for the sidebar and the tag icons, shamelessy copied from f-spot
	  - Hotkeys goodness (patches from Antons Rebguns)
	  - Edit buttons : patches from Antons Rebguns 
	  - Bug #339583, Bug #336314 : patches delete key and
	* Bug fixes :
	  - Calendar open at the correct date
	  - TaskSerial refactorization (by Jonathan Barnoud)
	  - Tooltips on buttons (thanks to Jerome Guelfucci)
	  - First unit tests by Carl Chenet
	  - Error, no crash if the XML file cannot be read (thanks to Carl Chenet)
	  - fix bug #339383 (delete subtask when deleting first char)
	  - Escape title in the treeview : Bug #339874
	  - Focus in the editor : Bug #339269, Bug #339195, Bug #339389
	  - Bug #339269 : Quickadd has the focus on launch
	    enter key to confirm a delete (thanks Gérôme Fournier)
	  - Typos : Bug #339268 Bug #339492 and other patches from Gérôme Fournier.

2009-03-06 Getting Things Gnome ! 0.1
	* Bumping version number. First release of GTG

2009-03-01 Getting Things Gnome! 0.0.9rc3
	* pane/sidebar not saved

2009-03-01 Getting Things Gnome! 0.0.9rc2
	* firstrun_tasks.xml not found on first launch

2009-03-01 Getting Things Gnome! 0.0.9rc1
	* First official release 0.1rc1<|MERGE_RESOLUTION|>--- conflicted
+++ resolved
@@ -52,11 +52,8 @@
     * Fix for bug #897425: Write manpage for gtcli and update other manpages as well
     * Fix for bug-1037051 (Due date is not set for a new subtask), by Nimit Shah
     * Fix for bug #1036955: Due date is not preselected when start date is filled, by Steve Scheel
-<<<<<<< HEAD
+    * Fix for bug #1045036: Slovak Translation Updated by Slavko
     * Fix for bug #1038662: Undefined due dates in subtasks should always stay undefined and displayed as such in the editor
-=======
-    * Fix for bug #1045036: Slovak Translation Updated by Slavko
->>>>>>> f481c37a
 
 2012-02-13 Getting Things GNOME! 0.2.9
     * Big refractorization of code, now using liblarch
