????-??-?? Getting Things GNOME! 0.3.2
    * Fix for bug #1261456: Adding a tag with '&' causes ExpatError, by Parin Porecha
    * Fix for bug #1222976: Can't clear a search, by Nimit Shah
    * Fix for bug #1264846: GTG crashes on exit when bugzilla plugin is enabled and pynotify is not installed, by Parin Porecha
    * Fix for bug #1253735: AttributeError: TaskEditor instance has no attribute 'vtree_panes' on Fedora 20, by Parin Porecha
    * Fix for bug #1265349: Error occurred while choosing Bugzilla plugin, by Parin Porecha
    * Fix for bug #1265357: Clicking "start task in hamster" crashes gtg, by Parin Porecha
    * Fix for bug #1265979: Error when opening Preferences dialog, by Parin Porecha
    * Added Appdata file
    * Merged the python3 and gtk3 port with GTG trunk
    * Fix for bug #1275195: Popup menu of notification plugin does work after porting to gtk+ 3, by Parin Porecha
    * Fix for bug #1275226: Port `make lint` to Python 3, by Chenxiong Qi
    * Fix for bug #1275628: Error when add task in Quick Add Entry, by Parin Porecha
    * Fix for bug #1248185: due label in task editor says "Due for" should say "Due on", by Pawan Hegde
    * Fix for bug #1282955: Clicking out side the calender widget should close the widget by Sagar Ghuge
    * Fix for bug #1033268: Mouseover String Incorrect, by Sushant Raikar
    * Fix for bug #644993 : Automatic generation of tag color, by Atit Anand
    * Fix for bug #1286491 : RTM sync backend fails to load, by Pawan Hegde
    * Fix for bug #1286493 : GTG cannot connect to RTM, by Pawan Hegde
    * Fix for bug #1288011 : More intuitive title label for tasks, by Sara Ribeiro
    * Fix for bug #316922 : Have a link to the parent(s) in the task editor, by Parth Panchal
    * Fix for bug #1287259 : pep8ify the codebase, by Izidor Matušov
    * Rework of test-suite, by Izidor Matušov
    * Fix for bug #1027604: Deeper integeration of userdoc, by Sara Ribeiro
    * Fix for bug #1288560 : Parsing error when creating a task (via quick add entry) that contains a tag with "&" in it, by Sara Ribeiro
    * Fix for Python3 compatibility and unable to close on Clicking on close button, by Fabiano Fidencio
    * Fix for bug ##1042419 : Gtg-0.2.9.tar.gz file has 'gtg' and 'GTG', by Izidor Matušov
    * Moving to Sphinx for documentation and improving the scripts, by Izidor Matušov
    * Fixing the error getting thrown on drag-drop of text in taskeditor, by Sagar Ghuge
    * Fixes #1 : Searching for something and then clicking on any place in the tag sidebar doesn't clear the quick-add bar text, by Parth Panchal
    * Fix for bug #931904 : Scheduling many task, by Parth Panchal
    * Fix for bug #1289284 : Date gets dragged from calendar widget when its date is already set, by Parth Panchal
    * Fix for bug #971651:  Inform about automatic recovery. Also made to use backup files on gtg_tasks.xml missing
    * Fix for bug #1286495 : Backends ask for authentication every time, by Pawan Hegde
    * Fix for bug #932732  : Synchronizying twice with RTM removes all tasks, by Pawan Hegde
    * Fixes #10 : Travis build fails, by Parth Panchal
    * Fixes #15 : Sendmail plugin fails, by Nimit Shah
    * Fix for bug ##514926 : Work view should refresh itself periodically, by Atit Anand
    * Fix for bug #18: Links aren't opened on click, by Àlex Magaz Graça
    * Fix for bug #961393: Context menu on an URL should have a "Copy Link Location" command, by Àlex Magaz Graça
    * Fixes #22 : Plugin "Urgency Color" throws TypeError & ValueError, by Parth Panchal
    * Fixes #24 : TypeError : popup() missing 1 required positional argument, by Nimit Shah 
    * Fixing the TypeError : popup() missing 1 required positional argument, by Sagar Ghuge 
    * Fix for bug #28: plugin preferences were not being read, by Amy Chan
    * Fixing the send mail icon and tooltip, Pratyush Kulwal
    * Fix for bug #29: Python3 compatibility: call to unicode() in hamster plugin, by Amy Chan
    * Fix for bug #1078306: Not all interface can be localized, by Àlex Magaz Graça
    * Fix for bug #33: Ctrl-Q doesn't work from task windows, by Àlex Magaz Graça
    * Fixing the Tooltip for open parent, by Sagar Ghuge
<<<<<<< HEAD
    * Fix for bug #1044639  : Implement "Delete tag", by Sagar Ghuge
=======
    * Fix for bug #83: Closed tasks remover imposes a too low limit for the days period option, by Àlex Magaz Graça
    * Fix for bug #177 'TextTag' object has no attribute 'link', by Sagar Ghuge
>>>>>>> b6a51655

2013-11-24 Getting Things GNOME! 0.3.1
    * Fix for bug #1024473: Have 'Show Main Window' in notification area, by Antonio Roquentin
    * Fix for bug #1043457: gtcli search returns closed tasks, by Nimit Shah
    * Fix for bug #1073607: "GTG starts after login" doesn't work with an invalid link
    * Fix for bug #1062659: "Allow locale format of date", by Nimit Shah
    * Fix for bug #1047753: Changing due date doesn't update "days left" information, by Codee
    * Fix for bug #1090301: "Deactivating the untouched tasks plugin leaves "add @untouched tag" in plugins menu", by Nimit Shah
    * Fix for bug #1039651: Urgency coloring of parent tasks in collapsed view, by Parin Porecha
    * Fix for bug #1032745: Calendar widget is padded to always be visible on the screen
    * Russian localization of help by DmDr
    * Fix for bug #1096622: Damaged image in the help, by Parin Porecha
    * Fix for bug #1095390: Quick Add bar incorrectly parses tags, by Parin Porecha
    * Fix for bug #1079143: Adding the same custom color in tag editor multiple times raises an Exception, by Parin Porecha
    * Better handling of preferences loading (bug #1094307)
    * Added command "gtcli overview"
    * Fix for bug #1076029: (Fixed regression) Notification area applet can't display attention icon
    * Pep8ification of code, by Nimit Shah
    * Fix for bug #1141582: Crash on enabling hamster plugin, by Nimit Shah
    * System level global shortcut key for quick adding task, by Parin Porecha
    * Refactor Bugzilla plugin, by Chenxiong Qi
    * Fix for bug #816356: When sorting by due-date, use the closest date of all children, by Nimit Shah
    * Fix for bug #1193678: Empty tag created, by Nimit Shah
    * Switch from external configobj to Python's ConfigParser
    * Fix for bug #1218093: GTG crashes on start with IndexError: tuple out of range, by Parin Porecha
    * Fix for bug #1102453: hamster integration plugins crash when start a task, by Rex Tsai
    * Fix for bug #1242384: send-email: toolbar item is not removed from an opened task, by Fabiano Fidencio
    * Fix for bug #1029342: Give an option to remove tag color, by kpytang
    * Fixed Hamster Plugin: bugs #487582, #487585, #1236066, #1242083 and #1242279, by Parin Porecha

2012-11-06 Getting Things GNOME! 0.3
    * Hide tasks with due date someday, #931376
    * New Date class by Paul Kishimoto and Izidor Matušov
      * Parse due:3 as next 3rd day in month
    * Urgency Color plugin by Wolter Hellmund
    * Allow GTG to run from different locations than /usr/share or /usr/local/share
    * Removed module GTG.tools.openurl and replaced by python's webbrowser.open
    * Removed import_json plugin
    * Saved searches could have assigned color
    * Stopped links from opening when accidently letting go of mouse button while selecting them, #823339, by Steve Scheel
    * Search through DBus
    * GTCli handles error better
    * GTCli allows search through DBus
    * Small change to QuickAdd toolbar:
      * there is allowed whitespace after due: and others, i.e. "due: 2012-04-01" is parsed as a valid attribute
      * added start: which has the same meaning as defer:
    * Automatic restore a backup XML file if the original XML file could not be loaded
    * Backends were renamed to Synchronization Services, by Anant Gupta
    * Reimplement the tag context menu as a widget, in order to - hopefully - be able to implement an enhanced context menu with, for instance, a color picker.
    * Background Colors option was moved from View menu into preferences dialog
    * Reorganised notification area menu (New task, Show browser, <tasks>, Quit)
    * Added an option to import local (development) version of liblarch instead of system installed one
    * Fix for bug #995740: (no title task) through quickadd bar, by Nimit Shah
    * New tag editor
    * Fix bugs #1003872 and #1002067: Correct titles to Preferences and Synchronization Services Dialogs, by Alan Gomes
    * Improved Export plugin, export to PDF works now, by Izidor Matušov
    * Added -t option to distinguish between multiple instances of GTG
    * Fix for bug #826916 by Nimit Shah
    * Fix for bug #1018331: (gtg more interactive) by Nimit Shah
    * User documentation for GTG, written by Radina Matic, integrated in GTG by Bertrand Rousseau
    * It is not possible to add another instance of local file synchronization service
    * Fixes for bugs #906516, #1002160 (task urgency color plugin), by Wolter Hellmund
    * Fix for bug #1001012: Notification area icon should change color when there are urgent tasks, by Antonio Roquentin
    * Saner implementation of set_due_date
    * Conform to PEP394 (use python2 instead of python)
    * Fix for bug #629683: update initial tutorial for 0.3
    * Fix for bug #615027: Introductory task set should suggest organizing tasks in a tag hierarchy
    * Fix for bug #1026264: Write user documentation for search/smart tag
    * Fix for bug #1020611: Use deafult configuration when config is corrupted by Abhiram
    * Fix for bug #1013869: Saved searches can't be deleted when GTG crashes, by Antonio Roquentin
    * Added option to change font used in task editor by Abhiram
    * Fix for bug #984847: setup.py install doesn't install icons on right place, by Alan Gomes
    * Fix for bug #1026312: Numbers of tasks in tags pane disappear after a regular search, by Antonio Roquentin
    * Cleaned gtg.desktop file
    * Re-enabled support for gtg:// URI
    * Fix for bug #1026400: script_pocketmod doesn't have execute permission
    * Fix for bug #1027817: Export plugin: changing output format moves widgets up and down
    * Fix for bug #1027844: Fuzzy date shouldn't become start date
    * Save backups into backup/ folder, creates backups of tags.xml closes #993920
    * Search filter is deleted on empty search if tag_pane is closed, by Stefan Handschuh, closes #996236
    * Pickle files for synchronization services are backuped to prevent loosing files, closes #1036554
    * Fix for bug #897425: Write manpage for gtcli and update other manpages as well
    * Fix for bug-1037051 (Due date is not set for a new subtask), by Nimit Shah
    * Fix for bug #1036955: Due date is not preselected when start date is filled, by Steve Scheel
    * Fix for bug #1045036: Slovak Translation Updated by Slavko
    * Remove use of liblarch's "transparent" concept (since it's been removed from liblarch), fixes bugs #1001962, #1001962, #1069257, #1069963: intermediary tags, counter initialization, and regressions caused by initial versions of the patch
    * Fix for bug #1038662: Undefined due dates in subtasks should always stay undefined and displayed as such in the editor
    * Fix for bug #1036695: Date constraints after drag and drop not applied
    * Fix for bug #320589: Added untouched_tasks plugin

2012-02-13 Getting Things GNOME! 0.2.9
    * Big refractorization of code, now using liblarch
    * Extended backend system to support multiple backends by Luca Invernizzi
    * Backend GUI configuration by Luca Invernizzi
    * Backends:
       * Added Mantis Bug Tracker backend, by Alayn Gortazar
       * Added Tomboy/Gnote backend, by Luca Invernizzi
       * Added Launchpad backend, by Luca Invernizzi
       * Added Twitter/Identica backend, by Luca Invernizzi
    * Graphical crah handler, thanks to Acire and python-snippets
    * Command line tool based on DBus interface of GTG, by Bryce Harrington
    * Added search feature, by João Ascenso
    * Rewritten notification area plugin with showing only 10 most doable tasks from Workview, by Izidor Matušov
    * Setting start/due date by a right click menu in the task browser, by Fabio Prina & Kevin Mehall
    * Right click behaviour in the task treeview is now consistant with other GNOME applications, by Jonathan Barnoud
    * Rework of deleting dialog
    * Previewing task content (gmail-like-ui), #384049, by Luca Invernizzi and Kevin Mehall
    * Attaching file to a task by drag-and-dropping it on the task or writing file:// URI
    * Added script for anonymizing task files; Marko Kevac
    * "Sexy" export template, created by Duncan Lock
    * DBus API is now CamelCase (be sure to update your personal scripts), by Lionel Dricot
    * Fuzzy date "Later" was renamed to "Someday"
    * Daily backup of gtg_tasks.xml
    * Save perferences, window positions and statuses immediately after a change
    * Fixed crash traceback when pressing 'delete' key, by Jeff Oliver
    * Fixed url autolinking for http(s) schemes, by Madhumitha Viswanathan
    * Underscore characters in tasks not treated as accelerators (bug #676088) fixed, by Madhumitha Viswanathan
    * Fixed several bugs about hamster integration, by Richard Klein
    * Added link to web documentation in Help menu, by Ronan Jouchet
    * Fixed bug with data consistency #579189 (empty tags.xml), by Marko Kevac
    * Added samba bugzilla to the bugzilla plugin, by Jelmer Vernoij
    * Fixed bug #532392, a start date is later than a due date, by Volodymyr Floreskul
    * support for gtg:// URIs by Luca Invernizzi
    * Fixed bug #584667, indicating missing plugin dependencies, by Erin McLaughlin
    * Add a new tag dialog keeps the previous value, by Izidor Matušov
    * Added keyword bko for recognizing and linking KDE bugs, by Zimin Huango
    * Several usability improvements, by Jean-François Fortin Tam
    * Several code refratorings by Paul Kishimoto

2011-12-01 Getting Things GNOME! 0.2.5
    * Ability to downgrade data from development, future 0.3 GTG code, by Izidor Matušov

2010-03-02 Getting Things GNOME! 0.2.3
    * Removal of disabled widgets

2010-03-01 Getting Things GNOME! 0.2.2
    * Autostart on login, by Luca Invernizzi
    * Preferences dialog, by Paul Kishimoto
    * Send task by mail plugin by Luca Invernizzi
    * Import_json plugin by Bryce Harrington
    * Improve RTM plugin (bug #520427): don't sync tasks from archived lists
    * Automatic cleanup of closed task, plugin by Luca Invernizzi
    * Allow to change dismissed date of tasks by Luca Invernizzi
    * Docky applet support, by Luca Invernizzi
    * Allow to change closed date of tasks, by Lionel Montrieux, bug #502111 
    * notification area plugin updated to support appindicate by Luca Invernizzi and Jono Bacon
    * gtg_new task now supports command switches by Luca Invernizzi
    * Fix bug #511651, white space around title, by mrk
    * Expanded CLI to gtg to support task descriptions by Bryce Harrington
    * Added a guide to plugins by Chris Johnston
    * RTM plugin tags synchronization by Luca Invernizzi
    * Evolution plugin by Luca Invernizzi
    * Tomboy support by Luca Invernizzi
    * Dbus autostart by Gordon Ball and Luca Invernizzi
    * Notification area bug fixes by Luca Invernizzi

2009-12-11 Getting Things GNOME! 0.2.1
    * Schedule for context menu by Bryce Harrington
    * Improved export feature by Bryce Harrington and Luca Invernizzi
    * Restore closed tasks filtering by selected tag, fixes bug #498857
    * Temporary fix allowing to reset tag color by Matthew Rasmus
    * Added the ability to add a tag from the right click menu in the task browser, by Matthew Rasmus.
    * Better explanation of the "Work view" concept in documentation
    * Multiple selection
    * API clarifications
    * Cut & Paste improvements
    * Notification area plugin improvements
    * Icons reflect action availability
    * Misc. editor bug fixes
    * Misc. tag list bug fixes

2009-12-11 Getting Things GNOME! 0.2
    * Bugs fixes from 0.1.9

2009-12-02 Getting Things GNOME! 0.1.9
    * Support non-exact ("fuzzy") due dates: 'now', 'soon', and 'later' by Kevin Mehall
    * Fixes a bug with gtk stock strings being marked as translatable, by Henning Eggers (#490231)
    * When a task is deleted, all subtask are deleted as well by Mikkel Kjær Jensen
    * Groups for tags and subtags by Kevin Mehall
    * GNOME bugzilla plugin by Guillaume Desmottes
    * Handle tasks spatially (remember position & size)
    * Opened tasks on quit are reopened on start
    * Remove the "File" menu. We have no files, we have tasks!    
    * Patch from mrk to improve compatibility with non GNU systems
    * Close date selector widget on single click
    * The toolbar can now be hidden by Mikkel Kjær Jensen
    * Empty new tasks are deleted when editor is closed
    * lot of bug fixed in the editor while playing with subtasks
    * Works well with the "text besides icon" GNOME option
    * Merge RTM plugin branch from Luca Invernizzi
    * i18n: fixed window title in GTG/taskbrowser/browser.py, by Dario Bertini 
    * Patch from Luca Invernizzi to add XDG_CACHE redefinition in script/debug.sh
    * Patch from Luca Invernizzi to remove unsued get_closed_date
    * Added filtering capabilities by Paulo Cabido
      - Filter callbacks were added to the task browser
      - Filters were also added to the requester 
    * Fixed #406851, incorrect behaviour marking a dismissed task as done by Patrick Coleman
    * Added accelerators to the task editor by Patrick Coleman
    * Plugin for integration with the Hamster Time Tracker by Kevin Mehall
    * Add plugin engine by Paulo Cabido
    * When GTG is already running, use DBUS to raise existing instance rather than failing silently
    * Refactorization and PEP8ification work by Jonathan Lange
    * New keyboard bindings for 'Mark as done' and 'Dismiss' actions
    * New keyboard bindings and accelerators by Jonathan Lange
    * DBus interface by Ryan Paul
    * Remove the 'Delete' button from the toolbar by Jonathan Lange
    * Fix a spelling mistake in the manpage by Jonathan Lange
    * Allow quickadd of capitalized date by remy@frerebeau.org 
    * Added tomboy plugin by Luca Invernizzi
    * Added export function with templates by Luca Invernizzi

2009-07-04 Getting Things GNOME! 0.1.2
    * Available in 18 languages, with 12 languages being more than 99% translated
    * Shadows around the listview widgets, by Jean-François Fortin Tam  
    * Fixes package dependencies
    * Tooltips for button
    * Automatically select title in task editor
    * Crash on startup with non empty LANGUAGE envvar
    * Use GNOME settings for toolbar, by Anton Rebguns
    * Better tag markup handling
    * No more multiple instances
    * HTTP link parsing by Ben Dowling
    * Update README by Michael Vogt
    * Update XML files sooner by Michael Vogt
    * Remember color (by Zach Sheperd)   
    * URLs can now include ';' characters. Fixes bug 360969
    * Added support for opening subtasks and links with the keyboard: Fixes bug 369272, by Ben Dowling
    * Add polish translation by Tomasz Maciejewski
    * Apply patch to fix bug #326388 by Brian Kennedy
    * Apply patch to fix bug #374745 by Brian Kennedy
    * Title for newly created task is now selected to allow easy editing
    * Apply patch to fix bug #374745 by Brian Kennedy
    * Fixed some bugs in the task editor

2009-04-01 Getting Things GNOME! 0.1.1
	* New icon from Kalle Persson
	* Translations are now possible
	* New features :
	  - Quickadd now accepts attributes (by Jonathan Barnoud)
	  - http:// links now open in the browser
          - Shortcut for sidebar (F9): fixes bug #339710
	  - Some UI love for the sidebar and the tag icons, shamelessy copied from f-spot
	  - Hotkeys goodness (patches from Antons Rebguns)
	  - Edit buttons : patches from Antons Rebguns 
	  - Bug #339583, Bug #336314 : patches delete key and
	* Bug fixes :
	  - Calendar open at the correct date
	  - TaskSerial refactorization (by Jonathan Barnoud)
	  - Tooltips on buttons (thanks to Jerome Guelfucci)
	  - First unit tests by Carl Chenet
	  - Error, no crash if the XML file cannot be read (thanks to Carl Chenet)
	  - fix bug #339383 (delete subtask when deleting first char)
	  - Escape title in the treeview : Bug #339874
	  - Focus in the editor : Bug #339269, Bug #339195, Bug #339389
	  - Bug #339269 : Quickadd has the focus on launch
	    enter key to confirm a delete (thanks Gérôme Fournier)
	  - Typos : Bug #339268 Bug #339492 and other patches from Gérôme Fournier.

2009-03-06 Getting Things Gnome ! 0.1
	* Bumping version number. First release of GTG

2009-03-01 Getting Things Gnome! 0.0.9rc3
	* pane/sidebar not saved

2009-03-01 Getting Things Gnome! 0.0.9rc2
	* firstrun_tasks.xml not found on first launch

2009-03-01 Getting Things Gnome! 0.0.9rc1
	* First official release 0.1rc1<|MERGE_RESOLUTION|>--- conflicted
+++ resolved
@@ -47,12 +47,10 @@
     * Fix for bug #1078306: Not all interface can be localized, by Àlex Magaz Graça
     * Fix for bug #33: Ctrl-Q doesn't work from task windows, by Àlex Magaz Graça
     * Fixing the Tooltip for open parent, by Sagar Ghuge
-<<<<<<< HEAD
-    * Fix for bug #1044639  : Implement "Delete tag", by Sagar Ghuge
-=======
     * Fix for bug #83: Closed tasks remover imposes a too low limit for the days period option, by Àlex Magaz Graça
     * Fix for bug #177 'TextTag' object has no attribute 'link', by Sagar Ghuge
->>>>>>> b6a51655
+    * Fix for bug #1044639  : Implement "Delete tag", by Sagar Ghuge
+
 
 2013-11-24 Getting Things GNOME! 0.3.1
     * Fix for bug #1024473: Have 'Show Main Window' in notification area, by Antonio Roquentin
