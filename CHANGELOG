2012-0?-?? Getting Things GNOME! 0.3
    * Hide tasks with due date someday, #931376
    * New Date class by Paul Kishimoto and Izidor Matušov
      * Parse due:3 as next 3rd day in month
    * Urgency Color plugin by Wolter Hellmund
    * Allow GTG to run from different locations than /usr/share or /usr/local/share
    * Removed module GTG.tools.openurl and replaced by python's webbrowser.open
    * Removed import_json plugin
    * Saved searches could have assigned color
    * Stopped links from opening when accidently letting go of mouse button while selecting them, #823339, by Steve Scheel
    * Search through DBus
    * GTCli handles error better
    * GTCli allows search through DBus
    * Small change to QuickAdd toolbar:
      * there is allowed whitespace after due: and others, i.e. "due: 2012-04-01" is parsed as a valid attribute
      * added start: which has the same meaning as defer:
    * Automatic restore a backup XML file if the original XML file could not be loaded
    * Backends were renamed to Synchronization Services, by Anant Gupta
    * Reimplement the tag context menu as a widget, in order to - hopefully - be able to implement an enhanced context menu with, for instance, a color picker.
    * Background Colors option was moved from View menu into preferences dialog
    * Reorganised notification area menu (New task, Show browser, <tasks>, Quit)
    * Added an option to import local (development) version of liblarch instead of system installed one
    * Fix for bug #995740: (no title task) through quickadd bar, by Nimit Shah
    * New tag editor
    * Fix bugs #1003872 and #1002067: Correct titles to Preferences and Synchronization Services Dialogs, by Alan Gomes
    * Improved Export plugin, export to PDF works now, by Izidor Matušov
    * Added -t option to distinguish between multiple instances of GTG
    * Fix for bug #826916 by Nimit Shah
    * Fix for bug #1018331: (gtg more interactive) by Nimit Shah
    * User documentation for GTG, written by Radina Matic, integrated in GTG by Bertrand Rousseau
    * It is not possible to add another instance of local file synchronization service
    * Fixes for bugs #906516, #1002160 (task urgency color plugin), by Wolter Hellmund
    * Fix for bug #1001012: Notification area icon should change color when there are urgent tasks, by Antonio Roquentin
    * Saner implementation of set_due_date
    * Conform to PEP394 (use python2 instead of python)
    * Fix for bug #629683: update initial tutorial for 0.3
    * Fix for bug #615027: Introductory task set should suggest organizing tasks in a tag hierarchy
    * Fix for bug #1026264: Write user documentation for search/smart tag
    * Fix for bug #1020611: Use deafult configuration when config is corrupted by Abhiram
    * Fix for bug #1013869: Saved searches can't be deleted when GTG crashes, by Antonio Roquentin
<<<<<<< HEAD
    * Fix for bug #984847: setup.py install doesn't install icons on right place, by Alan Gomes
=======
    * Added option to change font used in task editor by Abhiram
>>>>>>> 45e4cc0c

2012-02-13 Getting Things GNOME! 0.2.9
    * Big refractorization of code, now using liblarch
    * Extended backend system to support multiple backends by Luca Invernizzi
    * Backend GUI configuration by Luca Invernizzi
    * Backends:
       * Added Mantis Bug Tracker backend, by Alayn Gortazar
       * Added Tomboy/Gnote backend, by Luca Invernizzi
       * Added Launchpad backend, by Luca Invernizzi
       * Added Twitter/Identica backend, by Luca Invernizzi
    * Graphical crah handler, thanks to Acire and python-snippets
    * Command line tool based on DBus interface of GTG, by Bryce Harrington
    * Added search feature, by João Ascenso
    * Rewritten notification area plugin with showing only 10 most doable tasks from Workview, by Izidor Matušov
    * Setting start/due date by a right click menu in the task browser, by Fabio Prina & Kevin Mehall
    * Right click behaviour in the task treeview is now consistant with other GNOME applications, by Jonathan Barnoud
    * Rework of deleting dialog
    * Previewing task content (gmail-like-ui), #384049, by Luca Invernizzi and Kevin Mehall
    * Attaching file to a task by drag-and-dropping it on the task or writing file:// URI
    * Added script for anonymizing task files; Marko Kevac
    * "Sexy" export template, created by Duncan Lock
    * DBus API is now CamelCase (be sure to update your personal scripts), by Lionel Dricot
    * Fuzzy date "Later" was renamed to "Someday"
    * Daily backup of gtg_tasks.xml
    * Save perferences, window positions and statuses immediately after a change
    * Fixed crash traceback when pressing 'delete' key, by Jeff Oliver
    * Fixed url autolinking for http(s) schemes, by Madhumitha Viswanathan
    * Underscore characters in tasks not treated as accelerators (bug #676088) fixed, by Madhumitha Viswanathan
    * Fixed several bugs about hamster integration, by Richard Klein
    * Added link to web documentation in Help menu, by Ronan Jouchet
    * Fixed bug with data consistency #579189 (empty tags.xml), by Marko Kevac
    * Added samba bugzilla to the bugzilla plugin, by Jelmer Vernoij
    * Fixed bug #532392, a start date is later than a due date, by Volodymyr Floreskul
    * support for gtg:// URIs by Luca Invernizzi
    * Fixed bug #584667, indicating missing plugin dependencies, by Erin McLaughlin
    * Add a new tag dialog keeps the previous value, by Izidor Matušov
    * Added keyword bko for recognizing and linking KDE bugs, by Zimin Huango
    * Several usability improvements, by Jean-François Fortin Tam
    * Several code refratorings by Paul Kishimoto

2011-12-01 Getting Things GNOME! 0.2.5
    * Ability to downgrade data from development, future 0.3 GTG code, by Izidor Matušov

2010-03-02 Getting Things GNOME! 0.2.3
    * Removal of disabled widgets

2010-03-01 Getting Things GNOME! 0.2.2
    * Autostart on login, by Luca Invernizzi
    * Preferences dialog, by Paul Kishimoto
    * Send task by mail plugin by Luca Invernizzi
    * Import_json plugin by Bryce Harrington
    * Improve RTM plugin (bug #520427): don't sync tasks from archived lists
    * Automatic cleanup of closed task, plugin by Luca Invernizzi
    * Allow to change dismissed date of tasks by Luca Invernizzi
    * Docky applet support, by Luca Invernizzi
    * Allow to change closed date of tasks, by Lionel Montrieux, bug #502111 
    * notification area plugin updated to support appindicate by Luca Invernizzi and Jono Bacon
    * gtg_new task now supports command switches by Luca Invernizzi
    * Fix bug #511651, white space around title, by mrk
    * Expanded CLI to gtg to support task descriptions by Bryce Harrington
    * Added a guide to plugins by Chris Johnston
    * RTM plugin tags synchronization by Luca Invernizzi
    * Evolution plugin by Luca Invernizzi
    * Tomboy support by Luca Invernizzi
    * Dbus autostart by Gordon Ball and Luca Invernizzi
    * Notification area bug fixes by Luca Invernizzi

2009-12-11 Getting Things GNOME! 0.2.1
    * Schedule for context menu by Bryce Harrington
    * Improved export feature by Bryce Harrington and Luca Invernizzi
    * Restore closed tasks filtering by selected tag, fixes bug #498857
    * Temporary fix allowing to reset tag color by Matthew Rasmus
    * Added the ability to add a tag from the right click menu in the task browser, by Matthew Rasmus.
    * Better explanation of the "Work view" concept in documentation
    * Multiple selection
    * API clarifications
    * Cut & Paste improvements
    * Notification area plugin improvements
    * Icons reflect action availability
    * Misc. editor bug fixes
    * Misc. tag list bug fixes

2009-12-11 Getting Things GNOME! 0.2
    * Bugs fixes from 0.1.9

2009-12-02 Getting Things GNOME! 0.1.9
    * Support non-exact ("fuzzy") due dates: 'now', 'soon', and 'later' by Kevin Mehall
    * Fixes a bug with gtk stock strings being marked as translatable, by Henning Eggers (#490231)
    * When a task is deleted, all subtask are deleted as well by Mikkel Kjær Jensen
    * Groups for tags and subtags by Kevin Mehall
    * GNOME bugzilla plugin by Guillaume Desmottes
    * Handle tasks spatially (remember position & size)
    * Opened tasks on quit are reopened on start
    * Remove the "File" menu. We have no files, we have tasks!    
    * Patch from mrk to improve compatibility with non GNU systems
    * Close date selector widget on single click
    * The toolbar can now be hidden by Mikkel Kjær Jensen
    * Empty new tasks are deleted when editor is closed
    * lot of bug fixed in the editor while playing with subtasks
    * Works well with the "text besides icon" GNOME option
    * Merge RTM plugin branch from Luca Invernizzi
    * i18n: fixed window title in GTG/taskbrowser/browser.py, by Dario Bertini 
    * Patch from Luca Invernizzi to add XDG_CACHE redefinition in script/debug.sh
    * Patch from Luca Invernizzi to remove unsued get_closed_date
    * Added filtering capabilities by Paulo Cabido
      - Filter callbacks were added to the task browser
      - Filters were also added to the requester 
    * Fixed #406851, incorrect behaviour marking a dismissed task as done by Patrick Coleman
    * Added accelerators to the task editor by Patrick Coleman
    * Plugin for integration with the Hamster Time Tracker by Kevin Mehall
    * Add plugin engine by Paulo Cabido
    * When GTG is already running, use DBUS to raise existing instance rather than failing silently
    * Refactorization and PEP8ification work by Jonathan Lange
    * New keyboard bindings for 'Mark as done' and 'Dismiss' actions
    * New keyboard bindings and accelerators by Jonathan Lange
    * DBus interface by Ryan Paul
    * Remove the 'Delete' button from the toolbar by Jonathan Lange
    * Fix a spelling mistake in the manpage by Jonathan Lange
    * Allow quickadd of capitalized date by remy@frerebeau.org 
    * Added tomboy plugin by Luca Invernizzi
    * Added export function with templates by Luca Invernizzi

2009-07-04 Getting Things GNOME! 0.1.2
    * Available in 18 languages, with 12 languages being more than 99% translated
    * Shadows around the listview widgets, by Jean-François Fortin Tam  
    * Fixes package dependencies
    * Tooltips for button
    * Automatically select title in task editor
    * Crash on startup with non empty LANGUAGE envvar
    * Use GNOME settings for toolbar, by Anton Rebguns
    * Better tag markup handling
    * No more multiple instances
    * HTTP link parsing by Ben Dowling
    * Update README by Michael Vogt
    * Update XML files sooner by Michael Vogt
    * Remember color (by Zach Sheperd)   
    * URLs can now include ';' characters. Fixes bug 360969
    * Added support for opening subtasks and links with the keyboard: Fixes bug 369272, by Ben Dowling
    * Add polish translation by Tomasz Maciejewski
    * Apply patch to fix bug #326388 by Brian Kennedy
    * Apply patch to fix bug #374745 by Brian Kennedy
    * Title for newly created task is now selected to allow easy editing
    * Apply patch to fix bug #374745 by Brian Kennedy
    * Fixed some bugs in the task editor

2009-04-01 Getting Things GNOME! 0.1.1
	* New icon from Kalle Persson
	* Translations are now possible
	* New features :
	  - Quickadd now accepts attributes (by Jonathan Barnoud)
	  - http:// links now open in the browser
          - Shortcut for sidebar (F9): fixes bug #339710
	  - Some UI love for the sidebar and the tag icons, shamelessy copied from f-spot
	  - Hotkeys goodness (patches from Antons Rebguns)
	  - Edit buttons : patches from Antons Rebguns 
	  - Bug #339583, Bug #336314 : patches delete key and
	* Bug fixes :
	  - Calendar open at the correct date
	  - TaskSerial refactorization (by Jonathan Barnoud)
	  - Tooltips on buttons (thanks to Jerome Guelfucci)
	  - First unit tests by Carl Chenet
	  - Error, no crash if the XML file cannot be read (thanks to Carl Chenet)
	  - fix bug #339383 (delete subtask when deleting first char)
	  - Escape title in the treeview : Bug #339874
	  - Focus in the editor : Bug #339269, Bug #339195, Bug #339389
	  - Bug #339269 : Quickadd has the focus on launch
	    enter key to confirm a delete (thanks Gérôme Fournier)
	  - Typos : Bug #339268 Bug #339492 and other patches from Gérôme Fournier.

2009-03-06 Getting Things Gnome ! 0.1
	* Bumping version number. First release of GTG

2009-03-01 Getting Things Gnome! 0.0.9rc3
	* pane/sidebar not saved

2009-03-01 Getting Things Gnome! 0.0.9rc2
	* firstrun_tasks.xml not found on first launch

2009-03-01 Getting Things Gnome! 0.0.9rc1
	* First official release 0.1rc1<|MERGE_RESOLUTION|>--- conflicted
+++ resolved
@@ -38,11 +38,8 @@
     * Fix for bug #1026264: Write user documentation for search/smart tag
     * Fix for bug #1020611: Use deafult configuration when config is corrupted by Abhiram
     * Fix for bug #1013869: Saved searches can't be deleted when GTG crashes, by Antonio Roquentin
-<<<<<<< HEAD
+    * Added option to change font used in task editor by Abhiram
     * Fix for bug #984847: setup.py install doesn't install icons on right place, by Alan Gomes
-=======
-    * Added option to change font used in task editor by Abhiram
->>>>>>> 45e4cc0c
 
 2012-02-13 Getting Things GNOME! 0.2.9
     * Big refractorization of code, now using liblarch
