--- conflicted
+++ resolved
@@ -17,14 +17,8 @@
 "Content-Type: text/plain; charset=UTF-8\n"
 "Content-Transfer-Encoding: 8bit\n"
 "Plural-Forms: nplurals=3; plural=(n==1) ? 1 : (n>=2 && n<=4) ? 2 : 0;\n"
-<<<<<<< HEAD
-"X-Launchpad-Export-Date: 2013-04-28 04:38+0000\n"
-"X-Generator: Launchpad (build 16580)\n"
-=======
 "X-Launchpad-Export-Date: 2013-06-17 05:22+0000\n"
 "X-Generator: Launchpad (build 16667)\n"
-"Language: \n"
->>>>>>> a41ff04e
 "X-POFile-SpellExtra: tasktitle\n"
 
 #: GTG/gtk/backends_dialog/__init__.py:75
@@ -67,16 +61,10 @@
 
 #: GTG/gtk/backends_dialog/parameters_ui/__init__.py:63
 msgid ""
-<<<<<<< HEAD
 "Just "
 "these                                                                       "
 "tags:"
-msgstr ""
-=======
-"Just these                                                                   "
-"    tags:"
 msgstr "Len tieto značky:"
->>>>>>> a41ff04e
 
 #: GTG/gtk/backends_dialog/parameters_ui/__init__.py:68
 msgid "Tags to sync"
@@ -591,8 +579,8 @@
 "Getting Things GNOME!; if not, write to the Free Software Foundation, Inc., "
 "51 Franklin Street, Fifth Floor, Boston, MA 02110-1301, USA."
 msgstr ""
-"Getting Things GNOME! je slobodný softvér, ktorý môžete redistribuovať "
-"a/alebo upravovať podľa podmienok GNU General Public License, tak ako ju "
+"Getting Things GNOME! je slobodný softvér, ktorý môžete redistribuovať a/"
+"alebo upravovať podľa podmienok GNU General Public License, tak ako ju "
 "zverejňuje Free Software Foundation; a to buď verzie 3 Licencie alebo (podľa "
 "vlastného výberu) akejkovek novšej verzie.\n"
 "\n"
