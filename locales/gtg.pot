# SOME DESCRIPTIVE TITLE.
# Copyright (C) YEAR THE PACKAGE'S COPYRIGHT HOLDER
# This file is distributed under the same license as the PACKAGE package.
# FIRST AUTHOR <EMAIL@ADDRESS>, YEAR.
#
#, fuzzy
msgid ""
msgstr ""
"Project-Id-Version: PACKAGE VERSION\n"
"Report-Msgid-Bugs-To: \n"
<<<<<<< HEAD
"POT-Creation-Date: 2009-10-04 21:10+0200\n"
=======
"POT-Creation-Date: 2009-10-04 13:18+0200\n"
>>>>>>> f00ae571
"PO-Revision-Date: YEAR-MO-DA HO:MI+ZONE\n"
"Last-Translator: FULL NAME <EMAIL@ADDRESS>\n"
"Language-Team: LANGUAGE <LL@li.org>\n"
"MIME-Version: 1.0\n"
"Content-Type: text/plain; charset=CHARSET\n"
"Content-Transfer-Encoding: 8bit\n"

<<<<<<< HEAD
#: GTG/gtg.py:80
msgid "gtg is already running!"
msgstr ""

#: GTG/taskeditor/editor.py:265
msgid "Due tomorrow !"
msgstr ""

#: GTG/taskeditor/editor.py:267
#, python-format
msgid "%s days left"
msgstr ""

#: GTG/taskeditor/editor.py:269
msgid "Due today !"
msgstr ""

#: GTG/taskeditor/editor.py:271
msgid "Due for yesterday"
msgstr ""

#: GTG/taskeditor/editor.py:273
#, python-format
msgid "Was %s days ago"
msgstr ""

#: GTG/taskeditor/__init__.py:28 GTG/taskbrowser/__init__.py:32
msgid "Mark as done"
msgstr ""

#: GTG/taskeditor/__init__.py:29 GTG/taskbrowser/__init__.py:34
msgid "Mark as not done"
msgstr ""

#: GTG/taskeditor/__init__.py:30 GTG/taskeditor/taskeditor.glade.h:4
#: GTG/taskbrowser/__init__.py:36 GTG/taskbrowser/taskbrowser.glade.h:14
msgid "Dismiss"
msgstr ""

#: GTG/taskeditor/__init__.py:31 GTG/taskbrowser/__init__.py:38
msgid "Undismiss"
msgstr ""

#: GTG/taskeditor/__init__.py:32 GTG/taskeditor/taskeditor.glade.h:7
msgid "Keep as Note"
msgstr ""

#: GTG/taskeditor/__init__.py:33
msgid "Make a Task"
msgstr ""

#: GTG/taskeditor/__init__.py:35
msgid "Mark this task as done"
msgstr ""

#: GTG/taskeditor/__init__.py:36 GTG/taskeditor/__init__.py:38
msgid "Mark this task as to be done"
msgstr ""

#: GTG/taskeditor/__init__.py:37
msgid "Mark this task as not to be done anymore"
msgstr ""

#: GTG/taskeditor/__init__.py:39
msgid "Permanently remove this task"
msgstr ""

#: GTG/taskeditor/__init__.py:40
msgid "Insert a subtask in this task"
msgstr ""

#: GTG/taskeditor/__init__.py:41
msgid "Insert a tag in this task"
msgstr ""

#: GTG/taskeditor/taskeditor.glade.h:1
msgid "<span weight=\"bold\">Due for</span>"
msgstr ""

#: GTG/taskeditor/taskeditor.glade.h:2
msgid "<span weight=\"bold\">Starting on</span>"
=======
#: GTG/core/plugins/pluginmanager.glade.h:1
msgid "<b>No Plugin Selected</b>"
>>>>>>> f00ae571
msgstr ""

#: GTG/core/plugins/pluginmanager.glade.h:2
msgid "Authors:  "
msgstr ""

#: GTG/core/plugins/pluginmanager.glade.h:3
msgid "Description:"
msgstr ""

#: GTG/core/plugins/pluginmanager.glade.h:4
msgid "Plugin Manager"
msgstr ""

#: GTG/core/plugins/pluginmanager.glade.h:5
msgid "Version: "
msgstr ""

#: GTG/core/plugins/pluginmanager.glade.h:6
msgid "gtk-preferences"
msgstr ""

#: GTG/core/firstrun_tasks.py:7
msgid "Getting started with GTG"
msgstr ""

#: GTG/core/firstrun_tasks.py:8
msgid "Welcome to Getting Things Gnome!, your new task manager."
msgstr ""

#: GTG/core/firstrun_tasks.py:10
msgid ""
"In GTG, everything is a task. From building a bridge over the Pacific Ocean "
"to changing a light bulb or organizing a party. When you edit a task, it is "
"automatically saved."
msgstr ""

#: GTG/core/firstrun_tasks.py:12
msgid ""
"Once a task is done, you can push the &quot;Mark as done&quot; button. If "
"the task is not relevant any-more, simply press &quot;Dismiss&quot;."
msgstr ""

#: GTG/core/firstrun_tasks.py:14
msgid ""
"A task might be composed of multiple subtasks that appear as links in the "
"description. Simply click on the following link:"
msgstr ""

#: GTG/core/firstrun_tasks.py:18
msgid ""
"Once you've read the above subtask, mark it as Done. If you don't want to do "
"the task, mark it as dismissed. Done and Dismissed tasks are keeped in the "
"closed tasks pane, hidden by default but you can easily enable it in the "
"View menu."
msgstr ""

#: GTG/core/firstrun_tasks.py:20
msgid ""
"If you choose to close this current task, subtasks will be automatically "
"closed too. We indeed consider that, if you achieve a given task, you don't "
"need to do the subtask anymore."
msgstr ""

#: GTG/core/firstrun_tasks.py:22
msgid "Other stuff you should read:"
msgstr ""

#: GTG/core/firstrun_tasks.py:28
msgid ""
"We hope that you will appreciate GTG. Please send us bug reports and ideas "
"for improvement using: "
msgstr ""

#: GTG/core/firstrun_tasks.py:31
msgid "Thank you for trying out GTG:-)"
msgstr ""

#: GTG/core/firstrun_tasks.py:36
msgid "Learn to use subtasks"
msgstr ""

#: GTG/core/firstrun_tasks.py:37
msgid ""
"In the task description (this window), if you begin a line with &quot;-"
"&quot;, it will be considered as a &quot;subtask&quot;, something that needs "
"to be done in order to accomplish your task. Just try to write &quot;- test "
"subtask&quot; on the next line and press enter."
msgstr ""

#: GTG/core/firstrun_tasks.py:39
msgid "You can also use the &quot;insert subtask&quot; button."
msgstr ""

#: GTG/core/firstrun_tasks.py:41
msgid "Task and subtasks can be re-organized by drag-n-drop in the tasks list."
msgstr ""

#: GTG/core/firstrun_tasks.py:43
msgid ""
"Some concepts come with subtasks: for example, a subtask due date can never "
"be after its parent due date."
msgstr ""

#: GTG/core/firstrun_tasks.py:45
msgid "Also, marking a parent as done will mark all the subtasks as done."
msgstr ""

#: GTG/core/firstrun_tasks.py:50
msgid "Learn to use tags"
msgstr ""

#: GTG/core/firstrun_tasks.py:51
msgid "A tag is a simple word that begin with &quot;@&quot;."
msgstr ""

#: GTG/core/firstrun_tasks.py:53
msgid "Try to type a word beginning with @ here:"
msgstr ""

#: GTG/core/firstrun_tasks.py:55
msgid "It becomes yellow, it's a tag."
msgstr ""

#: GTG/core/firstrun_tasks.py:57
msgid ""
"Tags are useful to sort your tasks. In the view menu, you can enable a "
"sidebar which displays all the tags you are using so you can easily see "
"tasks for a given tag. There's no limit to the number of tags a task can "
"have."
msgstr ""

#: GTG/core/firstrun_tasks.py:59
msgid ""
"If you right click on a tag in the sidebar you can also set its color. It "
"will permit you to have a more colorful list of tasks, if you want it that "
"way."
msgstr ""

#: GTG/core/firstrun_tasks.py:61
msgid ""
"A new tag is only added to the current task. There's no recursivity and the "
"tag is not applied to subtasks. But when you create a new subtask, this "
"subtask will inherit the tags of its parent as a good primary default (it "
"will also be the case if you add a tag to a parent just after creating a "
"subtask). Of course, you can modify at any time the tags of this particular "
"subtask. It will never be changed by the parent."
msgstr ""

#: GTG/core/firstrun_tasks.py:66
msgid "Using the Workview"
msgstr ""

#: GTG/core/firstrun_tasks.py:67
msgid ""
"If you press the &quot;Workview&quot; button, only actionable tasks will be "
"displayed."
msgstr ""

#: GTG/core/firstrun_tasks.py:69
msgid "What is an actionable task? It's a task you can do directly, right now."
msgstr ""

#: GTG/core/firstrun_tasks.py:71
msgid ""
"It's a task that is already &quot;start-able&quot;, i.e. the start date is "
"already over."
msgstr ""

#: GTG/core/firstrun_tasks.py:73
msgid ""
"It's a task that doesn't have open subtasks, i.e. you can do the task itself "
"directly."
msgstr ""

#: GTG/core/firstrun_tasks.py:75
msgid "Thus, the workview will only show you tasks you should do right now."
msgstr ""

#: GTG/core/firstrun_tasks.py:77
msgid ""
"If you use tags, you can right click on a tag in the sidebar and choose to "
"not display tasks with this particular tag in the workview. It's very useful "
"if you have a tag like &quot;someday&quot; that you use for tasks you would "
"like to do but are not particularly urgent."
msgstr ""

#: GTG/core/firstrun_tasks.py:83
msgid "Reporting bugs"
msgstr ""

#: GTG/core/firstrun_tasks.py:84
msgid ""
"GTG is still very alpha software. We like it and use it everyday but you "
"will encounter some bugs."
msgstr ""

#: GTG/core/firstrun_tasks.py:86
msgid "Please, report them on our Launchpad page:"
msgstr ""

#: GTG/core/firstrun_tasks.py:89
msgid ""
"We need you to make this software better. Any contribution, any idea is "
"welcome."
msgstr ""

#: GTG/core/firstrun_tasks.py:91
msgid ""
"If you have some trouble with GTG, we might be able to help you or to solve "
"your problem really quickly."
msgstr ""

#: GTG/core/task.py:47
msgid "My new task"
msgstr ""

#: GTG/plugins/geolocalized_tasks/geolocalized.glade.h:1
msgid "<b>Location Determination Method</b>"
msgstr ""

#: GTG/plugins/geolocalized_tasks/geolocalized.glade.h:2
msgid "<b>Proximity Factor</b>"
msgstr ""

#: GTG/plugins/geolocalized_tasks/geolocalized.glade.h:3
msgid ""
"<small>Distance in kilometers from \n"
"the current location.</small>"
msgstr ""

#: GTG/plugins/geolocalized_tasks/geolocalized.glade.h:5
msgid "Associate with existing tag"
msgstr ""

#: GTG/plugins/geolocalized_tasks/geolocalized.glade.h:6
msgid "Associate with new tag"
msgstr ""

#: GTG/plugins/geolocalized_tasks/geolocalized.glade.h:7
msgid "Geolocalized-tasks Preferences"
msgstr ""

#: GTG/plugins/geolocalized_tasks/geolocalized.glade.h:8
msgid "Set the task's location"
msgstr ""

#: GTG/plugins/geolocalized_tasks/geolocalized.glade.h:9
msgid "Use cellphone"
msgstr ""

#: GTG/plugins/geolocalized_tasks/geolocalized.glade.h:10
msgid "Use gps"
msgstr ""

#: GTG/plugins/geolocalized_tasks/geolocalized.glade.h:11
msgid "Use network"
msgstr ""

#: GTG/plugins/geolocalized_tasks/geolocalized.glade.h:12
msgid "gtk-close"
msgstr ""

#: GTG/plugins/helloworld/hello_world.glade.h:1
msgid "Hello World"
msgstr ""

#: GTG/plugins/helloworld/hello_world.glade.h:2
msgid "Hello World Plugin"
msgstr ""

#: GTG/plugins/rtm_sync/pyrtm/rtm.py:56
msgid "Invalid state"
msgstr ""

#: GTG/plugins/rtm_sync/pyrtm/rtm.py:105
msgid "API call failed"
msgstr ""

#: GTG/plugins/rtm_sync/utility.py:54
msgid "saving critical object failed"
msgstr ""

#: GTG/plugins/rtm_sync/rtm_sync.py:67 GTG/plugins/rtm_sync/rtm_sync.py:73
msgid "Synchronize with RTM"
msgstr ""

#: GTG/plugins/rtm_sync/rtm_sync.py:147
msgid "Synchronization started"
msgstr ""

#: GTG/plugins/rtm_sync/rtm_sync.py:160
msgid "Trying to access, please stand by..."
msgstr ""

#: GTG/plugins/rtm_sync/rtm_sync.py:178
msgid "Couldn't connect to Remember The Milk"
msgstr ""

#: GTG/plugins/rtm_sync/rtm_sync.py:192
msgid "<b>Authentication failed</b>.Please retry."
msgstr ""

#: GTG/plugins/rtm_sync/rtm_sync.py:197
msgid ""
"Please authenticate to Remember The Milk in the browser that is being opened "
"now. When done, press OK"
msgstr ""

#: GTG/plugins/rtm_sync/syncengine.py:67
msgid "Adding tasks to gtg.."
msgstr ""

#: GTG/plugins/rtm_sync/syncengine.py:70 GTG/plugins/rtm_sync/syncengine.py:82
#: GTG/plugins/rtm_sync/syncengine.py:182
#: GTG/plugins/rtm_sync/syncengine.py:193
msgid "Adding "
msgstr ""

#: GTG/plugins/rtm_sync/syncengine.py:79
#: GTG/plugins/rtm_sync/syncengine.py:178
#: GTG/plugins/rtm_sync/syncengine.py:189
msgid "Adding tasks to rtm.."
msgstr ""

#: GTG/plugins/rtm_sync/syncengine.py:97
msgid "Synchronization failed."
msgstr ""

#: GTG/plugins/rtm_sync/syncengine.py:100
msgid "Downloading task list..."
msgstr ""

#: GTG/plugins/rtm_sync/syncengine.py:106
msgid "Analyzing tasks..."
msgstr ""

#: GTG/plugins/rtm_sync/syncengine.py:117
msgid "Running first synchronization..."
msgstr ""

#: GTG/plugins/rtm_sync/syncengine.py:123
msgid "Analyzing last sync..."
msgstr ""

#: GTG/plugins/rtm_sync/syncengine.py:155
msgid "Deleting tasks from rtm.."
msgstr ""

#: GTG/plugins/rtm_sync/syncengine.py:160
#: GTG/plugins/rtm_sync/syncengine.py:170
msgid "Deleting "
msgstr ""

#: GTG/plugins/rtm_sync/syncengine.py:165
msgid "Deleting tasks from gtg.."
msgstr ""

#: GTG/plugins/rtm_sync/syncengine.py:199
msgid "Updating remaining tasks.."
msgstr ""

#: GTG/plugins/rtm_sync/syncengine.py:206
#: GTG/plugins/rtm_sync/syncengine.py:209
msgid "Updating "
msgstr ""

#: GTG/plugins/rtm_sync/syncengine.py:214
msgid "Saving current state.."
msgstr ""

#: GTG/plugins/rtm_sync/syncengine.py:220
msgid "Synchronization completed."
msgstr ""

#: GTG/plugins/rtm_sync/syncengine.py:226
msgid "Closing in one second"
msgstr ""

#: GTG/plugins/rtm_sync/gtk.glade.h:1
msgid "Authentication"
msgstr ""

#: GTG/plugins/tomboy/tomboy.py:72
msgid "Add Tomboy note"
msgstr ""

#: GTG/plugins/tomboy/tomboy.py:163
msgid "That note does not exist!"
msgstr ""

#: GTG/plugins/tomboy/tomboy.py:168
msgid "That note does not exist. Do you want to create a new one?"
msgstr ""

#: GTG/plugins/tomboy/tomboy.glade.h:1
msgid "Insert Note"
msgstr ""

#: GTG/plugins/tomboy/tomboy.glade.h:2
msgid "Insert the title of the tomboy note "
msgstr ""

#: GTG/taskbrowser/__init__.py:32 GTG/taskeditor/__init__.py:28
msgid "Mark as done"
msgstr ""

#: GTG/taskbrowser/__init__.py:33
msgid "Mark the selected task as done"
msgstr ""

#: GTG/taskbrowser/__init__.py:34 GTG/taskeditor/__init__.py:29
msgid "Mark as not done"
msgstr ""

#: GTG/taskbrowser/__init__.py:35 GTG/taskbrowser/__init__.py:39
msgid "Mark the selected task as to be done"
msgstr ""

#: GTG/taskbrowser/__init__.py:36 GTG/taskbrowser/taskbrowser.glade.h:14
#: GTG/taskeditor/__init__.py:30 GTG/taskeditor/taskeditor.glade.h:4
msgid "Dismiss"
msgstr ""

#: GTG/taskbrowser/__init__.py:37
msgid "Mark the task as not to be done anymore"
msgstr ""

#: GTG/taskbrowser/__init__.py:38 GTG/taskeditor/__init__.py:31
msgid "Undismiss"
msgstr ""

#: GTG/taskbrowser/__init__.py:40
msgid "Permanently remove the selected task"
msgstr ""

#: GTG/taskbrowser/__init__.py:41
msgid "Edit the selected task"
msgstr ""

#: GTG/taskbrowser/__init__.py:42 GTG/taskbrowser/taskbrowser.glade.h:11
msgid "Create a new task"
msgstr ""

#: GTG/taskbrowser/__init__.py:43
msgid "Create a new subtask"
msgstr ""

#: GTG/taskbrowser/__init__.py:44
msgid "Toggle the work view"
msgstr ""

#: GTG/taskbrowser/tagtree.py:309 GTG/taskbrowser/tasktree.py:354
#: GTG/taskbrowser/tasktree.py:481 GTG/taskbrowser/taskbrowser.glade.h:36
msgid "Tags"
msgstr ""

#: GTG/taskbrowser/browser.py:178
msgid "All tasks"
msgstr ""

#: GTG/taskbrowser/browser.py:185
msgid "Tasks with no tags"
msgstr ""

#: GTG/taskbrowser/browser.py:606
msgid "(no active tasks)"
msgstr ""

#: GTG/taskbrowser/browser.py:608
msgid "(1 active task)"
msgstr ""

#: GTG/taskbrowser/browser.py:610
#, python-format
msgid "(%s active tasks)"
msgstr ""

#: GTG/taskbrowser/browser.py:620
msgid "monday"
msgstr ""

#: GTG/taskbrowser/browser.py:620
msgid "tuesday"
msgstr ""

#: GTG/taskbrowser/browser.py:620
msgid "wednesday"
msgstr ""

#: GTG/taskbrowser/browser.py:621
msgid "thursday"
msgstr ""

#: GTG/taskbrowser/browser.py:621
msgid "friday"
msgstr ""

#: GTG/taskbrowser/browser.py:621
msgid "saturday"
msgstr ""

#: GTG/taskbrowser/browser.py:622
msgid "sunday"
msgstr ""

#: GTG/taskbrowser/browser.py:631
msgid "today"
msgstr ""

#: GTG/taskbrowser/browser.py:638
msgid "tomorrow"
msgstr ""

#: GTG/taskbrowser/browser.py:1070
msgid "tags"
msgstr ""

#: GTG/taskbrowser/browser.py:1074
msgid "defer"
msgstr ""

#: GTG/taskbrowser/browser.py:1079
msgid "due"
msgstr ""

#: GTG/taskbrowser/tasktree.py:369 GTG/taskbrowser/tasktree.py:505
msgid "Title"
msgstr ""

#: GTG/taskbrowser/tasktree.py:382
msgid "Due date"
msgstr ""

#: GTG/taskbrowser/tasktree.py:394
msgid "Days left"
msgstr ""

#: GTG/taskbrowser/tasktree.py:493
msgid "Closing date"
msgstr ""

#: GTG/taskbrowser/taskbrowser.glade.h:1
msgid ""
"\n"
"Getting Things Gnome! is an organizer for the GNOME desktop environment."
msgstr ""

#: GTG/taskbrowser/taskbrowser.glade.h:3
msgid ""
"<span weight=\"bold\" size=\"large\">Are you sure you want delete this task?"
"</span>\n"
"\n"
"Deleting a task cannot be undone."
msgstr ""

#: GTG/taskbrowser/taskbrowser.glade.h:6
msgid "About GTG!"
msgstr ""

#: GTG/taskbrowser/taskbrowser.glade.h:7
msgid "Add a subtask"
msgstr ""

#: GTG/taskbrowser/taskbrowser.glade.h:8
msgid "Choose a color"
msgstr ""

#: GTG/taskbrowser/taskbrowser.glade.h:9
msgid "Confirm task deletion"
msgstr ""

#: GTG/taskbrowser/taskbrowser.glade.h:10
msgid "Copyrights&#xA9; 2008, 2009 Lionel Dricot, Bertrand Rousseau"
msgstr ""

#: GTG/taskbrowser/taskbrowser.glade.h:12
msgid "D_ismiss"
msgstr ""

#: GTG/taskbrowser/taskbrowser.glade.h:13 GTG/taskeditor/taskeditor.glade.h:3
msgid "Delete"
msgstr ""

#: GTG/taskbrowser/taskbrowser.glade.h:15
msgid "Edit"
msgstr ""

#: GTG/taskbrowser/taskbrowser.glade.h:16
msgid "GTG website"
msgstr ""

#: GTG/taskbrowser/taskbrowser.glade.h:17
msgid "Getting Things Gnome!"
msgstr ""

#: GTG/taskbrowser/taskbrowser.glade.h:18
msgid ""
"Getting Things Gnome! is free software; you can redistribute it and/or "
"modify it under the terms of the GNU General Public License as published by "
"the Free Software Foundation; either version 3 of the License, or (at your "
"option) any later version.\n"
"\n"
"Getting Things Gnome! is distributed in the hope that it will be useful, but "
"WITHOUT ANY WARRANTY; without even the implied warranty of MERCHANTABILITY "
"or FITNESS FOR A PARTICULAR PURPOSE.  See the GNU General Public License for "
"more details.\n"
"\n"
"You should have received a copy of the GNU General Public License along with "
"Getting Things Gnome!; if not, write to the Free Software Foundation, Inc., "
"51 Franklin Street, Fifth Floor, Boston, MA 02110-1301, USA."
msgstr ""

#: GTG/taskbrowser/taskbrowser.glade.h:23
msgid "Mark as Done"
msgstr ""

#: GTG/taskbrowser/taskbrowser.glade.h:24
msgid "Mark as Not Done"
msgstr ""

#: GTG/taskbrowser/taskbrowser.glade.h:25
msgid "Mark as _Done"
msgstr ""

#: GTG/taskbrowser/taskbrowser.glade.h:26
msgid "New Note"
msgstr ""

#: GTG/taskbrowser/taskbrowser.glade.h:27
msgid "New Subtask"
msgstr ""

#: GTG/taskbrowser/taskbrowser.glade.h:28
msgid "New Task"
msgstr ""

#: GTG/taskbrowser/taskbrowser.glade.h:29
msgid "New _Subtask"
msgstr ""

#: GTG/taskbrowser/taskbrowser.glade.h:30
msgid "New _Task"
msgstr ""

#: GTG/taskbrowser/taskbrowser.glade.h:31
msgid "Permanently _remove task"
msgstr ""

#: GTG/taskbrowser/taskbrowser.glade.h:32
msgid "Plugin _Preferences"
msgstr ""

#: GTG/taskbrowser/taskbrowser.glade.h:33
msgid "Redo"
msgstr ""

#: GTG/taskbrowser/taskbrowser.glade.h:34
msgid "T_oolbar"
msgstr ""

#: GTG/taskbrowser/taskbrowser.glade.h:35
msgid "Tag is displayed in the workview"
msgstr ""

<<<<<<< HEAD
#: GTG/taskbrowser/taskbrowser.glade.h:36 GTG/taskbrowser/tasktree.py:354
#: GTG/taskbrowser/tasktree.py:481 GTG/taskbrowser/tagtree.py:309
msgid "Tags"
msgstr ""

=======
>>>>>>> f00ae571
#: GTG/taskbrowser/taskbrowser.glade.h:37
msgid "Und_ismiss"
msgstr ""

#: GTG/taskbrowser/taskbrowser.glade.h:38
msgid "Undo"
msgstr ""

#: GTG/taskbrowser/taskbrowser.glade.h:39
msgid "View Notes"
msgstr ""

#: GTG/taskbrowser/taskbrowser.glade.h:40
msgid "Work View"
msgstr ""

#: GTG/taskbrowser/taskbrowser.glade.h:41
msgid "_Background Colors"
msgstr ""

#: GTG/taskbrowser/taskbrowser.glade.h:42
msgid "_Closed Tasks Pane"
msgstr ""

#: GTG/taskbrowser/taskbrowser.glade.h:43
msgid "_Edit"
msgstr ""

#: GTG/taskbrowser/taskbrowser.glade.h:44
msgid "_File"
msgstr ""

#: GTG/taskbrowser/taskbrowser.glade.h:45
msgid "_Help"
msgstr ""

#: GTG/taskbrowser/taskbrowser.glade.h:46
msgid "_Keep selected task"
msgstr ""

#: GTG/taskbrowser/taskbrowser.glade.h:47
msgid "_Plugins"
msgstr ""

#: GTG/taskbrowser/taskbrowser.glade.h:48
msgid "_Quick Add Entry"
msgstr ""

#: GTG/taskbrowser/taskbrowser.glade.h:49
msgid "_Tags Sidebar"
msgstr ""

#: GTG/taskbrowser/taskbrowser.glade.h:50
msgid "_Tasks"
msgstr ""

#: GTG/taskbrowser/taskbrowser.glade.h:51
msgid "_View"
msgstr ""

#: GTG/taskbrowser/taskbrowser.glade.h:52
msgid "_Work View"
msgstr ""

<<<<<<< HEAD
#: GTG/taskbrowser/tasktree.py:369 GTG/taskbrowser/tasktree.py:505
msgid "Title"
msgstr ""

#: GTG/taskbrowser/tasktree.py:382
msgid "Due date"
msgstr ""

#: GTG/taskbrowser/tasktree.py:394
msgid "Days left"
msgstr ""

#: GTG/taskbrowser/tasktree.py:493
msgid "Closing date"
msgstr ""

#: GTG/taskbrowser/browser.py:178
msgid "All tasks"
msgstr ""

#: GTG/taskbrowser/browser.py:185
msgid "Tasks with no tags"
msgstr ""

#: GTG/taskbrowser/browser.py:606
msgid "(no active tasks)"
msgstr ""

#: GTG/taskbrowser/browser.py:608
msgid "(1 active task)"
msgstr ""

#: GTG/taskbrowser/browser.py:610
#, python-format
msgid "(%s active tasks)"
msgstr ""

#: GTG/taskbrowser/browser.py:620
msgid "monday"
msgstr ""

#: GTG/taskbrowser/browser.py:620
msgid "tuesday"
msgstr ""

#: GTG/taskbrowser/browser.py:620
msgid "wednesday"
msgstr ""

#: GTG/taskbrowser/browser.py:621
msgid "thursday"
msgstr ""

#: GTG/taskbrowser/browser.py:621
msgid "friday"
msgstr ""

#: GTG/taskbrowser/browser.py:621
msgid "saturday"
msgstr ""

#: GTG/taskbrowser/browser.py:622
msgid "sunday"
msgstr ""

#: GTG/taskbrowser/browser.py:631
msgid "today"
msgstr ""

#: GTG/taskbrowser/browser.py:638
msgid "tomorrow"
msgstr ""

#: GTG/taskbrowser/browser.py:1070
msgid "tags"
msgstr ""

#: GTG/taskbrowser/browser.py:1074
msgid "defer"
msgstr ""

#: GTG/taskbrowser/browser.py:1079
msgid "due"
msgstr ""

#: GTG/plugins/tomboy/tomboy.py:68
msgid "Tomboy not found. Please install it or disable the Tomboy plugin in GTG"
msgstr ""

#: GTG/plugins/tomboy/tomboy.py:109
msgid "Add Tomboy note"
msgstr ""

#: GTG/plugins/tomboy/tomboy.py:202
msgid "That note does not exist!"
msgstr ""

#: GTG/plugins/tomboy/tomboy.py:207
msgid "That note does not exist. Do you want to create a new one?"
msgstr ""

#: GTG/plugins/tomboy/tomboy.glade.h:1
msgid "Insert Note"
msgstr ""

#: GTG/plugins/tomboy/tomboy.glade.h:2
msgid "Insert the title of the tomboy note "
msgstr ""

#: GTG/plugins/rtm_sync/utility.py:54
msgid "saving critical object failed"
msgstr ""

#: GTG/plugins/rtm_sync/gtk.glade.h:1
msgid "Authentication"
msgstr ""

#: GTG/plugins/rtm_sync/rtm_sync.py:67 GTG/plugins/rtm_sync/rtm_sync.py:73
msgid "Synchronize with RTM"
msgstr ""

#: GTG/plugins/rtm_sync/rtm_sync.py:147
msgid "Synchronization started"
msgstr ""

#: GTG/plugins/rtm_sync/rtm_sync.py:160
msgid "Trying to access, please stand by..."
msgstr ""

#: GTG/plugins/rtm_sync/rtm_sync.py:178
msgid "Couldn't connect to Remember The Milk"
msgstr ""

#: GTG/plugins/rtm_sync/rtm_sync.py:192
msgid "<b>Authentication failed</b>.Please retry."
msgstr ""

#: GTG/plugins/rtm_sync/rtm_sync.py:197
msgid ""
"Please authenticate to Remember The Milk in the browser that is being opened "
"now. When done, press OK"
msgstr ""

#: GTG/plugins/rtm_sync/pyrtm/rtm.py:56
msgid "Invalid state"
msgstr ""

#: GTG/plugins/rtm_sync/pyrtm/rtm.py:105
msgid "API call failed"
msgstr ""

#: GTG/plugins/rtm_sync/syncengine.py:67
msgid "Adding tasks to gtg.."
msgstr ""

#: GTG/plugins/rtm_sync/syncengine.py:70 GTG/plugins/rtm_sync/syncengine.py:82
#: GTG/plugins/rtm_sync/syncengine.py:182
#: GTG/plugins/rtm_sync/syncengine.py:193
msgid "Adding "
msgstr ""

#: GTG/plugins/rtm_sync/syncengine.py:79
#: GTG/plugins/rtm_sync/syncengine.py:178
#: GTG/plugins/rtm_sync/syncengine.py:189
msgid "Adding tasks to rtm.."
msgstr ""

#: GTG/plugins/rtm_sync/syncengine.py:97
msgid "Synchronization failed."
msgstr ""

#: GTG/plugins/rtm_sync/syncengine.py:100
msgid "Downloading task list..."
msgstr ""

#: GTG/plugins/rtm_sync/syncengine.py:106
msgid "Analyzing tasks..."
msgstr ""

#: GTG/plugins/rtm_sync/syncengine.py:117
msgid "Running first synchronization..."
msgstr ""

#: GTG/plugins/rtm_sync/syncengine.py:123
msgid "Analyzing last sync..."
msgstr ""

#: GTG/plugins/rtm_sync/syncengine.py:155
msgid "Deleting tasks from rtm.."
msgstr ""

#: GTG/plugins/rtm_sync/syncengine.py:160
#: GTG/plugins/rtm_sync/syncengine.py:170
msgid "Deleting "
msgstr ""

#: GTG/plugins/rtm_sync/syncengine.py:165
msgid "Deleting tasks from gtg.."
=======
#: GTG/taskeditor/editor.py:270
msgid "Due tomorrow !"
msgstr ""

#: GTG/taskeditor/editor.py:272
#, python-format
msgid "%s days left"
>>>>>>> f00ae571
msgstr ""

#: GTG/taskeditor/editor.py:274
msgid "Due today !"
msgstr ""

#: GTG/taskeditor/editor.py:276
msgid "Due yesterday"
msgstr ""

#: GTG/taskeditor/editor.py:278
#, python-format
msgid "Was %s days ago"
msgstr ""

#: GTG/taskeditor/__init__.py:32 GTG/taskeditor/taskeditor.glade.h:7
msgid "Keep as Note"
msgstr ""

#: GTG/taskeditor/__init__.py:33
msgid "Make a Task"
msgstr ""

#: GTG/taskeditor/__init__.py:35
msgid "Mark this task as done"
msgstr ""

#: GTG/taskeditor/__init__.py:36 GTG/taskeditor/__init__.py:38
msgid "Mark this task as to be done"
msgstr ""

#: GTG/taskeditor/__init__.py:37
msgid "Mark this task as not to be done anymore"
msgstr ""

#: GTG/taskeditor/__init__.py:39
msgid "Permanently remove this task"
msgstr ""

#: GTG/taskeditor/__init__.py:40
msgid "Insert a subtask in this task"
msgstr ""

#: GTG/taskeditor/__init__.py:41
msgid "Insert a tag in this task"
msgstr ""

#: GTG/taskeditor/taskeditor.glade.h:1
msgid "<span weight=\"bold\">Due for</span>"
msgstr ""

#: GTG/taskeditor/taskeditor.glade.h:2
msgid "<span weight=\"bold\">Starting on</span>"
msgstr ""

#: GTG/taskeditor/taskeditor.glade.h:5
msgid "Insert subtask"
msgstr ""

#: GTG/taskeditor/taskeditor.glade.h:6
msgid "Insert tag"
msgstr ""

#: GTG/taskeditor/taskeditor.glade.h:8
msgid "Mark Done"
msgstr ""

#: GTG/taskeditor/taskeditor.glade.h:9
msgid "Task"
msgstr ""

#: GTG/gtg.py:77
msgid "gtg is already running!"
msgstr ""<|MERGE_RESOLUTION|>--- conflicted
+++ resolved
@@ -8,11 +8,7 @@
 msgstr ""
 "Project-Id-Version: PACKAGE VERSION\n"
 "Report-Msgid-Bugs-To: \n"
-<<<<<<< HEAD
-"POT-Creation-Date: 2009-10-04 21:10+0200\n"
-=======
-"POT-Creation-Date: 2009-10-04 13:18+0200\n"
->>>>>>> f00ae571
+"POT-Creation-Date: 2009-10-04 21:32+0200\n"
 "PO-Revision-Date: YEAR-MO-DA HO:MI+ZONE\n"
 "Last-Translator: FULL NAME <EMAIL@ADDRESS>\n"
 "Language-Team: LANGUAGE <LL@li.org>\n"
@@ -20,29 +16,28 @@
 "Content-Type: text/plain; charset=CHARSET\n"
 "Content-Transfer-Encoding: 8bit\n"
 
-<<<<<<< HEAD
-#: GTG/gtg.py:80
+#: GTG/gtg.py:79
 msgid "gtg is already running!"
 msgstr ""
 
-#: GTG/taskeditor/editor.py:265
+#: GTG/taskeditor/editor.py:270
 msgid "Due tomorrow !"
 msgstr ""
 
-#: GTG/taskeditor/editor.py:267
+#: GTG/taskeditor/editor.py:272
 #, python-format
 msgid "%s days left"
 msgstr ""
 
-#: GTG/taskeditor/editor.py:269
+#: GTG/taskeditor/editor.py:274
 msgid "Due today !"
 msgstr ""
 
-#: GTG/taskeditor/editor.py:271
-msgid "Due for yesterday"
-msgstr ""
-
-#: GTG/taskeditor/editor.py:273
+#: GTG/taskeditor/editor.py:276
+msgid "Due yesterday"
+msgstr ""
+
+#: GTG/taskeditor/editor.py:278
 #, python-format
 msgid "Was %s days ago"
 msgstr ""
@@ -102,30 +97,26 @@
 
 #: GTG/taskeditor/taskeditor.glade.h:2
 msgid "<span weight=\"bold\">Starting on</span>"
-=======
-#: GTG/core/plugins/pluginmanager.glade.h:1
-msgid "<b>No Plugin Selected</b>"
->>>>>>> f00ae571
-msgstr ""
-
-#: GTG/core/plugins/pluginmanager.glade.h:2
-msgid "Authors:  "
-msgstr ""
-
-#: GTG/core/plugins/pluginmanager.glade.h:3
-msgid "Description:"
-msgstr ""
-
-#: GTG/core/plugins/pluginmanager.glade.h:4
-msgid "Plugin Manager"
-msgstr ""
-
-#: GTG/core/plugins/pluginmanager.glade.h:5
-msgid "Version: "
-msgstr ""
-
-#: GTG/core/plugins/pluginmanager.glade.h:6
-msgid "gtk-preferences"
+msgstr ""
+
+#: GTG/taskeditor/taskeditor.glade.h:3 GTG/taskbrowser/taskbrowser.glade.h:13
+msgid "Delete"
+msgstr ""
+
+#: GTG/taskeditor/taskeditor.glade.h:5
+msgid "Insert subtask"
+msgstr ""
+
+#: GTG/taskeditor/taskeditor.glade.h:6
+msgid "Insert tag"
+msgstr ""
+
+#: GTG/taskeditor/taskeditor.glade.h:8
+msgid "Mark Done"
+msgstr ""
+
+#: GTG/taskeditor/taskeditor.glade.h:9
+msgid "Task"
 msgstr ""
 
 #: GTG/core/firstrun_tasks.py:7
@@ -319,225 +310,46 @@
 "your problem really quickly."
 msgstr ""
 
+#: GTG/core/plugins/pluginmanager.glade.h:1
+msgid "<b>No Plugin Selected</b>"
+msgstr ""
+
+#: GTG/core/plugins/pluginmanager.glade.h:2
+msgid "Authors:  "
+msgstr ""
+
+#: GTG/core/plugins/pluginmanager.glade.h:3
+msgid "Description:"
+msgstr ""
+
+#: GTG/core/plugins/pluginmanager.glade.h:4
+msgid "Plugin Manager"
+msgstr ""
+
+#: GTG/core/plugins/pluginmanager.glade.h:5
+msgid "Version: "
+msgstr ""
+
+#: GTG/core/plugins/pluginmanager.glade.h:6
+msgid "gtk-preferences"
+msgstr ""
+
 #: GTG/core/task.py:47
 msgid "My new task"
 msgstr ""
 
-#: GTG/plugins/geolocalized_tasks/geolocalized.glade.h:1
-msgid "<b>Location Determination Method</b>"
-msgstr ""
-
-#: GTG/plugins/geolocalized_tasks/geolocalized.glade.h:2
-msgid "<b>Proximity Factor</b>"
-msgstr ""
-
-#: GTG/plugins/geolocalized_tasks/geolocalized.glade.h:3
-msgid ""
-"<small>Distance in kilometers from \n"
-"the current location.</small>"
-msgstr ""
-
-#: GTG/plugins/geolocalized_tasks/geolocalized.glade.h:5
-msgid "Associate with existing tag"
-msgstr ""
-
-#: GTG/plugins/geolocalized_tasks/geolocalized.glade.h:6
-msgid "Associate with new tag"
-msgstr ""
-
-#: GTG/plugins/geolocalized_tasks/geolocalized.glade.h:7
-msgid "Geolocalized-tasks Preferences"
-msgstr ""
-
-#: GTG/plugins/geolocalized_tasks/geolocalized.glade.h:8
-msgid "Set the task's location"
-msgstr ""
-
-#: GTG/plugins/geolocalized_tasks/geolocalized.glade.h:9
-msgid "Use cellphone"
-msgstr ""
-
-#: GTG/plugins/geolocalized_tasks/geolocalized.glade.h:10
-msgid "Use gps"
-msgstr ""
-
-#: GTG/plugins/geolocalized_tasks/geolocalized.glade.h:11
-msgid "Use network"
-msgstr ""
-
-#: GTG/plugins/geolocalized_tasks/geolocalized.glade.h:12
-msgid "gtk-close"
-msgstr ""
-
-#: GTG/plugins/helloworld/hello_world.glade.h:1
-msgid "Hello World"
-msgstr ""
-
-#: GTG/plugins/helloworld/hello_world.glade.h:2
-msgid "Hello World Plugin"
-msgstr ""
-
-#: GTG/plugins/rtm_sync/pyrtm/rtm.py:56
-msgid "Invalid state"
-msgstr ""
-
-#: GTG/plugins/rtm_sync/pyrtm/rtm.py:105
-msgid "API call failed"
-msgstr ""
-
-#: GTG/plugins/rtm_sync/utility.py:54
-msgid "saving critical object failed"
-msgstr ""
-
-#: GTG/plugins/rtm_sync/rtm_sync.py:67 GTG/plugins/rtm_sync/rtm_sync.py:73
-msgid "Synchronize with RTM"
-msgstr ""
-
-#: GTG/plugins/rtm_sync/rtm_sync.py:147
-msgid "Synchronization started"
-msgstr ""
-
-#: GTG/plugins/rtm_sync/rtm_sync.py:160
-msgid "Trying to access, please stand by..."
-msgstr ""
-
-#: GTG/plugins/rtm_sync/rtm_sync.py:178
-msgid "Couldn't connect to Remember The Milk"
-msgstr ""
-
-#: GTG/plugins/rtm_sync/rtm_sync.py:192
-msgid "<b>Authentication failed</b>.Please retry."
-msgstr ""
-
-#: GTG/plugins/rtm_sync/rtm_sync.py:197
-msgid ""
-"Please authenticate to Remember The Milk in the browser that is being opened "
-"now. When done, press OK"
-msgstr ""
-
-#: GTG/plugins/rtm_sync/syncengine.py:67
-msgid "Adding tasks to gtg.."
-msgstr ""
-
-#: GTG/plugins/rtm_sync/syncengine.py:70 GTG/plugins/rtm_sync/syncengine.py:82
-#: GTG/plugins/rtm_sync/syncengine.py:182
-#: GTG/plugins/rtm_sync/syncengine.py:193
-msgid "Adding "
-msgstr ""
-
-#: GTG/plugins/rtm_sync/syncengine.py:79
-#: GTG/plugins/rtm_sync/syncengine.py:178
-#: GTG/plugins/rtm_sync/syncengine.py:189
-msgid "Adding tasks to rtm.."
-msgstr ""
-
-#: GTG/plugins/rtm_sync/syncengine.py:97
-msgid "Synchronization failed."
-msgstr ""
-
-#: GTG/plugins/rtm_sync/syncengine.py:100
-msgid "Downloading task list..."
-msgstr ""
-
-#: GTG/plugins/rtm_sync/syncengine.py:106
-msgid "Analyzing tasks..."
-msgstr ""
-
-#: GTG/plugins/rtm_sync/syncengine.py:117
-msgid "Running first synchronization..."
-msgstr ""
-
-#: GTG/plugins/rtm_sync/syncengine.py:123
-msgid "Analyzing last sync..."
-msgstr ""
-
-#: GTG/plugins/rtm_sync/syncengine.py:155
-msgid "Deleting tasks from rtm.."
-msgstr ""
-
-#: GTG/plugins/rtm_sync/syncengine.py:160
-#: GTG/plugins/rtm_sync/syncengine.py:170
-msgid "Deleting "
-msgstr ""
-
-#: GTG/plugins/rtm_sync/syncengine.py:165
-msgid "Deleting tasks from gtg.."
-msgstr ""
-
-#: GTG/plugins/rtm_sync/syncengine.py:199
-msgid "Updating remaining tasks.."
-msgstr ""
-
-#: GTG/plugins/rtm_sync/syncengine.py:206
-#: GTG/plugins/rtm_sync/syncengine.py:209
-msgid "Updating "
-msgstr ""
-
-#: GTG/plugins/rtm_sync/syncengine.py:214
-msgid "Saving current state.."
-msgstr ""
-
-#: GTG/plugins/rtm_sync/syncengine.py:220
-msgid "Synchronization completed."
-msgstr ""
-
-#: GTG/plugins/rtm_sync/syncengine.py:226
-msgid "Closing in one second"
-msgstr ""
-
-#: GTG/plugins/rtm_sync/gtk.glade.h:1
-msgid "Authentication"
-msgstr ""
-
-#: GTG/plugins/tomboy/tomboy.py:72
-msgid "Add Tomboy note"
-msgstr ""
-
-#: GTG/plugins/tomboy/tomboy.py:163
-msgid "That note does not exist!"
-msgstr ""
-
-#: GTG/plugins/tomboy/tomboy.py:168
-msgid "That note does not exist. Do you want to create a new one?"
-msgstr ""
-
-#: GTG/plugins/tomboy/tomboy.glade.h:1
-msgid "Insert Note"
-msgstr ""
-
-#: GTG/plugins/tomboy/tomboy.glade.h:2
-msgid "Insert the title of the tomboy note "
-msgstr ""
-
-#: GTG/taskbrowser/__init__.py:32 GTG/taskeditor/__init__.py:28
-msgid "Mark as done"
-msgstr ""
-
 #: GTG/taskbrowser/__init__.py:33
 msgid "Mark the selected task as done"
 msgstr ""
 
-#: GTG/taskbrowser/__init__.py:34 GTG/taskeditor/__init__.py:29
-msgid "Mark as not done"
-msgstr ""
-
 #: GTG/taskbrowser/__init__.py:35 GTG/taskbrowser/__init__.py:39
 msgid "Mark the selected task as to be done"
 msgstr ""
 
-#: GTG/taskbrowser/__init__.py:36 GTG/taskbrowser/taskbrowser.glade.h:14
-#: GTG/taskeditor/__init__.py:30 GTG/taskeditor/taskeditor.glade.h:4
-msgid "Dismiss"
-msgstr ""
-
 #: GTG/taskbrowser/__init__.py:37
 msgid "Mark the task as not to be done anymore"
 msgstr ""
 
-#: GTG/taskbrowser/__init__.py:38 GTG/taskeditor/__init__.py:31
-msgid "Undismiss"
-msgstr ""
-
 #: GTG/taskbrowser/__init__.py:40
 msgid "Permanently remove the selected task"
 msgstr ""
@@ -556,96 +368,6 @@
 
 #: GTG/taskbrowser/__init__.py:44
 msgid "Toggle the work view"
-msgstr ""
-
-#: GTG/taskbrowser/tagtree.py:309 GTG/taskbrowser/tasktree.py:354
-#: GTG/taskbrowser/tasktree.py:481 GTG/taskbrowser/taskbrowser.glade.h:36
-msgid "Tags"
-msgstr ""
-
-#: GTG/taskbrowser/browser.py:178
-msgid "All tasks"
-msgstr ""
-
-#: GTG/taskbrowser/browser.py:185
-msgid "Tasks with no tags"
-msgstr ""
-
-#: GTG/taskbrowser/browser.py:606
-msgid "(no active tasks)"
-msgstr ""
-
-#: GTG/taskbrowser/browser.py:608
-msgid "(1 active task)"
-msgstr ""
-
-#: GTG/taskbrowser/browser.py:610
-#, python-format
-msgid "(%s active tasks)"
-msgstr ""
-
-#: GTG/taskbrowser/browser.py:620
-msgid "monday"
-msgstr ""
-
-#: GTG/taskbrowser/browser.py:620
-msgid "tuesday"
-msgstr ""
-
-#: GTG/taskbrowser/browser.py:620
-msgid "wednesday"
-msgstr ""
-
-#: GTG/taskbrowser/browser.py:621
-msgid "thursday"
-msgstr ""
-
-#: GTG/taskbrowser/browser.py:621
-msgid "friday"
-msgstr ""
-
-#: GTG/taskbrowser/browser.py:621
-msgid "saturday"
-msgstr ""
-
-#: GTG/taskbrowser/browser.py:622
-msgid "sunday"
-msgstr ""
-
-#: GTG/taskbrowser/browser.py:631
-msgid "today"
-msgstr ""
-
-#: GTG/taskbrowser/browser.py:638
-msgid "tomorrow"
-msgstr ""
-
-#: GTG/taskbrowser/browser.py:1070
-msgid "tags"
-msgstr ""
-
-#: GTG/taskbrowser/browser.py:1074
-msgid "defer"
-msgstr ""
-
-#: GTG/taskbrowser/browser.py:1079
-msgid "due"
-msgstr ""
-
-#: GTG/taskbrowser/tasktree.py:369 GTG/taskbrowser/tasktree.py:505
-msgid "Title"
-msgstr ""
-
-#: GTG/taskbrowser/tasktree.py:382
-msgid "Due date"
-msgstr ""
-
-#: GTG/taskbrowser/tasktree.py:394
-msgid "Days left"
-msgstr ""
-
-#: GTG/taskbrowser/tasktree.py:493
-msgid "Closing date"
 msgstr ""
 
 #: GTG/taskbrowser/taskbrowser.glade.h:1
@@ -684,10 +406,6 @@
 
 #: GTG/taskbrowser/taskbrowser.glade.h:12
 msgid "D_ismiss"
-msgstr ""
-
-#: GTG/taskbrowser/taskbrowser.glade.h:13 GTG/taskeditor/taskeditor.glade.h:3
-msgid "Delete"
 msgstr ""
 
 #: GTG/taskbrowser/taskbrowser.glade.h:15
@@ -771,14 +489,11 @@
 msgid "Tag is displayed in the workview"
 msgstr ""
 
-<<<<<<< HEAD
 #: GTG/taskbrowser/taskbrowser.glade.h:36 GTG/taskbrowser/tasktree.py:354
 #: GTG/taskbrowser/tasktree.py:481 GTG/taskbrowser/tagtree.py:309
 msgid "Tags"
 msgstr ""
 
-=======
->>>>>>> f00ae571
 #: GTG/taskbrowser/taskbrowser.glade.h:37
 msgid "Und_ismiss"
 msgstr ""
@@ -843,7 +558,6 @@
 msgid "_Work View"
 msgstr ""
 
-<<<<<<< HEAD
 #: GTG/taskbrowser/tasktree.py:369 GTG/taskbrowser/tasktree.py:505
 msgid "Title"
 msgstr ""
@@ -945,6 +659,10 @@
 msgid "That note does not exist. Do you want to create a new one?"
 msgstr ""
 
+#: GTG/plugins/tomboy/tomboy.py:233
+msgid "This Tomboy note does not exist anymore. Do you want to create it?"
+msgstr ""
+
 #: GTG/plugins/tomboy/tomboy.glade.h:1
 msgid "Insert Note"
 msgstr ""
@@ -953,7 +671,7 @@
 msgid "Insert the title of the tomboy note "
 msgstr ""
 
-#: GTG/plugins/rtm_sync/utility.py:54
+#: GTG/plugins/rtm_sync/utility.py:56
 msgid "saving critical object failed"
 msgstr ""
 
@@ -1042,86 +760,79 @@
 
 #: GTG/plugins/rtm_sync/syncengine.py:165
 msgid "Deleting tasks from gtg.."
-=======
-#: GTG/taskeditor/editor.py:270
-msgid "Due tomorrow !"
-msgstr ""
-
-#: GTG/taskeditor/editor.py:272
-#, python-format
-msgid "%s days left"
->>>>>>> f00ae571
-msgstr ""
-
-#: GTG/taskeditor/editor.py:274
-msgid "Due today !"
-msgstr ""
-
-#: GTG/taskeditor/editor.py:276
-msgid "Due yesterday"
-msgstr ""
-
-#: GTG/taskeditor/editor.py:278
-#, python-format
-msgid "Was %s days ago"
-msgstr ""
-
-#: GTG/taskeditor/__init__.py:32 GTG/taskeditor/taskeditor.glade.h:7
-msgid "Keep as Note"
-msgstr ""
-
-#: GTG/taskeditor/__init__.py:33
-msgid "Make a Task"
-msgstr ""
-
-#: GTG/taskeditor/__init__.py:35
-msgid "Mark this task as done"
-msgstr ""
-
-#: GTG/taskeditor/__init__.py:36 GTG/taskeditor/__init__.py:38
-msgid "Mark this task as to be done"
-msgstr ""
-
-#: GTG/taskeditor/__init__.py:37
-msgid "Mark this task as not to be done anymore"
-msgstr ""
-
-#: GTG/taskeditor/__init__.py:39
-msgid "Permanently remove this task"
-msgstr ""
-
-#: GTG/taskeditor/__init__.py:40
-msgid "Insert a subtask in this task"
-msgstr ""
-
-#: GTG/taskeditor/__init__.py:41
-msgid "Insert a tag in this task"
-msgstr ""
-
-#: GTG/taskeditor/taskeditor.glade.h:1
-msgid "<span weight=\"bold\">Due for</span>"
-msgstr ""
-
-#: GTG/taskeditor/taskeditor.glade.h:2
-msgid "<span weight=\"bold\">Starting on</span>"
-msgstr ""
-
-#: GTG/taskeditor/taskeditor.glade.h:5
-msgid "Insert subtask"
-msgstr ""
-
-#: GTG/taskeditor/taskeditor.glade.h:6
-msgid "Insert tag"
-msgstr ""
-
-#: GTG/taskeditor/taskeditor.glade.h:8
-msgid "Mark Done"
-msgstr ""
-
-#: GTG/taskeditor/taskeditor.glade.h:9
-msgid "Task"
-msgstr ""
-
-#: GTG/gtg.py:77
-msgid "gtg is already running!"
+msgstr ""
+
+#: GTG/plugins/rtm_sync/syncengine.py:199
+msgid "Updating remaining tasks.."
+msgstr ""
+
+#: GTG/plugins/rtm_sync/syncengine.py:206
+#: GTG/plugins/rtm_sync/syncengine.py:209
+msgid "Updating "
+msgstr ""
+
+#: GTG/plugins/rtm_sync/syncengine.py:214
+msgid "Saving current state.."
+msgstr ""
+
+#: GTG/plugins/rtm_sync/syncengine.py:220
+msgid "Synchronization completed."
+msgstr ""
+
+#: GTG/plugins/rtm_sync/syncengine.py:226
+msgid "Closing in one second"
+msgstr ""
+
+#: GTG/plugins/helloworld/hello_world.glade.h:1
+msgid "Hello World"
+msgstr ""
+
+#: GTG/plugins/helloworld/hello_world.glade.h:2
+msgid "Hello World Plugin"
+msgstr ""
+
+#: GTG/plugins/geolocalized_tasks/geolocalized.glade.h:1
+msgid "<b>Location Determination Method</b>"
+msgstr ""
+
+#: GTG/plugins/geolocalized_tasks/geolocalized.glade.h:2
+msgid "<b>Proximity Factor</b>"
+msgstr ""
+
+#: GTG/plugins/geolocalized_tasks/geolocalized.glade.h:3
+msgid ""
+"<small>Distance in kilometers from \n"
+"the current location.</small>"
+msgstr ""
+
+#: GTG/plugins/geolocalized_tasks/geolocalized.glade.h:5
+msgid "Associate with existing tag"
+msgstr ""
+
+#: GTG/plugins/geolocalized_tasks/geolocalized.glade.h:6
+msgid "Associate with new tag"
+msgstr ""
+
+#: GTG/plugins/geolocalized_tasks/geolocalized.glade.h:7
+msgid "Geolocalized-tasks Preferences"
+msgstr ""
+
+#: GTG/plugins/geolocalized_tasks/geolocalized.glade.h:8
+msgid "Set the task's location"
+msgstr ""
+
+#: GTG/plugins/geolocalized_tasks/geolocalized.glade.h:9
+msgid "Use cellphone"
+msgstr ""
+
+#: GTG/plugins/geolocalized_tasks/geolocalized.glade.h:10
+msgid "Use gps"
+msgstr ""
+
+#: GTG/plugins/geolocalized_tasks/geolocalized.glade.h:11
+msgid "Use network"
+msgstr ""
+
+#: GTG/plugins/geolocalized_tasks/geolocalized.glade.h:12
+msgid "gtk-close"
 msgstr ""