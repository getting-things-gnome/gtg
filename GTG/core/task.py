--- conflicted
+++ resolved
@@ -92,13 +92,8 @@
     def get_added_date(self):
         return self.added_date
 
-<<<<<<< HEAD
     def set_added_date(self, value):
         self.added_date = Date(value)
-=======
-    def set_added_date(self, date):
-        self.added_date = Date(date)
->>>>>>> 3eacad13
 
     def is_loaded(self):
         return self.loaded
@@ -312,15 +307,9 @@
                     start_from = self.start_date
 
                 newdate = start_from.parse_from_date(recurring_term, newtask)
-<<<<<<< HEAD
-                return (True, newdate)
-            except ValueError:
-                return (False, None)
-=======
                 return True, newdate
             except ValueError:
                 return False, None
->>>>>>> 3eacad13
 
         self.recurring = recurring
         # We verifiy if the term passed is valid
@@ -919,10 +908,9 @@
             self.title,
             self.tid,
             self.status,
-<<<<<<< HEAD
-            str(self.tags),
-            str(self.added_date),
-            str(self.recurring))
+            self.tags,
+            self.added_date,
+            self.recurring)
 
     __repr__ = __str__
 
@@ -942,9 +930,4 @@
     def __exit__(self, *args, **kwargs):
         self.task.sync_disabled = False
         if self.sync_on_exit:
-            self.task.sync()
-=======
-            self.tags,
-            self.added_date,
-            self.recurring)
->>>>>>> 3eacad13
+            self.task.sync()