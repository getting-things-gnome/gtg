# -----------------------------------------------------------------------------
# Getting Things GNOME! - a personal organizer for the GNOME desktop
# Copyright (c) 2008-2013 - Lionel Dricot & Bertrand Rousseau
#
# This program is free software: you can redistribute it and/or modify it under
# the terms of the GNU General Public License as published by the Free Software
# Foundation, either version 3 of the License, or (at your option) any later
# version.
#
# This program is distributed in the hope that it will be useful, but WITHOUT
# ANY WARRANTY; without even the implied warranty of MERCHANTABILITY or FITNESS
# FOR A PARTICULAR PURPOSE. See the GNU General Public License for more
# details.
#
# You should have received a copy of the GNU General Public License along with
# this program.  If not, see <http://www.gnu.org/licenses/>.
# -----------------------------------------------------------------------------

"""
task.py contains the Task class which represents (guess what) a task
"""
from datetime import datetime, date
import html
import re
import uuid
import logging
import xml.sax.saxutils as saxutils

from gi.repository import GObject

from gettext import gettext as _
from GTG.core.dates import Date
from liblarch import TreeNode

log = logging.getLogger(__name__)


class Task(TreeNode):
    """ This class represent a task in GTG.
    You should never create a Task directly. Use the datastore.new_task()
    function."""

    STA_ACTIVE = "Active"
    STA_DISMISSED = "Dismiss"
    STA_DONE = "Done"
    DEFAULT_TASK_NAME = None

    def __init__(self, task_id, requester, newtask=False):
        super().__init__(task_id)
        # the id of this task in the project should be set
        # tid is a string ! (we have to choose a type and stick to it)
        assert(isinstance(task_id, str) or isinstance(task_id, str))
        self.tid = str(task_id)
        self.set_uuid(task_id)
        self.remote_ids = {}
        self.content = ""
        if Task.DEFAULT_TASK_NAME is None:
            Task.DEFAULT_TASK_NAME = _("My new task")
        self.title = Task.DEFAULT_TASK_NAME
        # available status are: Active - Done - Dismiss - Note
        self.status = self.STA_ACTIVE

        self.added_date = Date.no_date()
        if newtask:
            self.added_date = Date(datetime.now())

        self.closed_date = Date.no_date()
        self.due_date = Date.no_date()
        self.start_date = Date.no_date()
        self.can_be_deleted = newtask
        # tags
        self.tags = []
        self.req = requester
        self.__main_treeview = requester.get_main_view()
        # If we don't have a newtask, we will have to load it.
        self.loaded = newtask
        # Should not be necessary with the new backends
#        if self.loaded:
#            self.req._task_loaded(self.tid)
        self.attributes = {}
        self._modified_update()

        # Setting the attributes related to repeating tasks.
        self.recurring_term = None
        self.recurring_updated_date = Date.no_date()
        self.inherit_recursion()

    def get_added_date(self):
        return self.added_date

    def set_added_date(self, date):
        self.added_date = Date(date)

    def is_loaded(self):
        return self.loaded

    def set_loaded(self, signal=True):
        # avoid doing it multiple times
        if not self.loaded:
            self.loaded = True

    def set_to_keep(self):
        self.can_be_deleted = False

    def is_new(self):
        return self.can_be_deleted

    def get_id(self):
        return str(self.tid)

    def set_uuid(self, value):
        self.uuid = str(value)

    def get_uuid(self):
        # NOTE: Transitional if switch, needed to add
        #      the uuid field to tasks created before
        #      adding this field to the task description.
        if self.uuid == "":
            self.set_uuid(uuid.uuid4())
            self.sync()
        return str(self.uuid)

    def get_title(self):
        return self.title

    def duplicate(self):
        """ Duplicates a task with a new ID """
        copy = self.req.ds.new_task()
        # Inherit the recurrency
        copy.set_recurring(True, self.recurring_term)
        nextdate = self.get_next_occurrence()
        copy.set_due_date(nextdate)

        copy.set_title(self.title)
        copy.content = self.content
        copy.tags = self.tags
        log.debug("Duppicating task %s as task %s",
                  self.get_id(), copy.get_id())
        return copy

    def duplicate_recursively(self):
        """
        Duplicates recursively all the task itself and its children while keeping the relationship
        """
        newtask = self.duplicate()
        if self.has_child():
            for c_tid in self.get_children():
                child = self.req.get_task(c_tid)
                if child.is_loaded():
                    newtask.add_child(child.duplicate_recursively())

        newtask.sync()
        return newtask.tid


    def set_title(self, title):
        """Set the tasks title. Returns True if title was changed."""

        if title:
            title = title.strip('\t\n')
        else:
            title = '(no title task)'

        # Avoid unnecessary syncing
        if title == self.title:
            return False
        else:
            self.title = title
            self.sync()
            return True

    def toggle_status(self):

        if self.status in [self.STA_DONE, self.STA_DISMISSED]:
            self.set_status(self.STA_ACTIVE)
        else:
            self.set_status(self.STA_DONE)

    def set_status(self, status, donedate=None, propagation=False, init=False):
        old_status = self.status
        self.can_be_deleted = False
        # No need to update children or whatever if the task is not loaded
        if status and self.is_loaded():
            # we first modify the status of the children
            # If Done, we set the done date
            if status in [self.STA_DONE, self.STA_DISMISSED]:
                for c in self.get_subtasks():
                    if c.get_status() in [self.STA_ACTIVE]:
                        c.set_status(status, donedate=donedate, propagation=True)

                # If the task is recurring, it must be duplicate with
                # another task id and the next occurence of the task
                # while preserving child/parent relations.
                # For a task to be duplicated, it must satisfy 3 rules.
                #   1- It is recurring.
                #   2- It has no parent or no recurring parent.
                #   3- It was directly marked as done (not by propagation from its parent).
                rules = [self.recurring, not propagation]
                if all(rules) and not self.is_parent_recurring():
                    # duplicate all the children
                    nexttask_tid = self.duplicate_recursively()
                    if self.has_parent():
                        for p_tid in self.get_parents():
                            par = self.req.get_task(p_tid)
                            if par.is_loaded() and par.get_status() in (self.STA_ACTIVE):
                                par.add_child(nexttask_tid)
                                par.sync()

            # If we mark a task as Active and that some parent are not
            # Active, we break the parent/child relation
            # It has no sense to have an active subtask of a done parent.
            # (old_status check is necessary to avoid false positive a start)
            elif status in [self.STA_ACTIVE] and\
                    old_status in [self.STA_DONE, self.STA_DISMISSED]:
                if self.has_parent():
                    for p_tid in self.get_parents():
                        par = self.req.get_task(p_tid)
                        if par.is_loaded() and par.get_status() in\
                                [self.STA_DONE, self.STA_DISMISSED]:
                            # we can either break the parent/child relationship
                            # self.remove_parent(p_tid)
                            # or restore the parent too
                            par.set_status(self.STA_ACTIVE)
                # We dont mark the children as Active because
                # They might be already completed after all

        # then the task itself
        if status:
            if not init:
                GObject.idle_add(self.req.emit, "status-changed", self.tid, status)
            self.status = status

        # Set closing date
        if status and status in [self.STA_DONE, self.STA_DISMISSED]:
            # to the specified date (if any)
            if donedate:
                self.closed_date = donedate
            # or to today
            else:
                self.closed_date = Date.today()
        self.sync()

    def get_status(self):
        return self.status

    def get_modified(self):
        return self.last_modified

    def set_modified(self, value):
        self.last_modified = Date(value)

    def recursive_sync(self):
        """Recursively sync the task and all task children. Defined"""
        self.sync()
        for sub_id in self.children:
            sub = self.req.get_task(sub_id)
            sub.recursive_sync()

    # ABOUT RECURRING TASKS
    # Like anything related to dates, repeating tasks are subtle and complex
    # when creating a new task, the due date is calculated from either the current date or
    # the start date, while we get the next occurrence of a task not from the current date but
    # from the due date itself.
    #
    # However when we are retrieving the task from the XML files, we should only set the
    # the recurring_term.

    def set_recurring(self, recurring: bool, recurring_term: str = None, newtask=False):
        """Sets a task as recurring or not, and its recurring term.

        There are 4 cases to acknowledge when setting a task to recurring:
          - if repeating but the term is invalid: it will be set to False.
          - if repeating and the term is valid: we set it to True.
          - if not repeating and the term is valid: we set the bool attr to True and set the term.
          - if not repeating and the term is invalid: we set it to False and keep the previous term.

        Setting a task as recurrent implies that the
        children of a recurrent task will be also
        set to recurrent and will inherit
        their parent's recurring term

        Args:
            recurring (bool): True if the task is recurring and False if not.
            recurring_term (str, optional): the recurring period of a task (every Monday, day..).
                                            Defaults to None.
            newtask (bool, optional): if this is a new task, we must set the due_date.
                                      Defaults to False.
        """
        def is_valid_term():
            """ Verify if the term is valid and returns the appropriate Due date.

            Return a tuple of (bool, Date)
            """
            if recurring_term is None:
                return False, None

            try:
                # If a start date is already set,
                # we should calculate the next date from that day.
                if self.start_date == Date.no_date():
                    start_from = Date(datetime.now())
                else:
                    start_from = self.start_date

                newdate = start_from.parse_from_date(recurring_term, newtask)
                return True, newdate
            except ValueError:
                return False, None

        self.recurring = recurring
        # We verifiy if the term passed is valid
        valid, newdate = is_valid_term()

        recurring_term = recurring_term if valid else None

        if self.recurring:
            if not valid:
                self.recurring_term = None
                self.recurring = False
            else:
                self.recurring_term = recurring_term
                self.recurring_updated_date = datetime.now()
                if newtask:
                    self.set_due_date(newdate)
        else:
            if valid:
                self.recurring_term = recurring_term
                self.recurring_updated_date = datetime.now()

        self.sync()
        # setting its children to recurrent
        if self.has_child():
            for c_tid in self.get_children():
                child = self.req.get_task(c_tid)
                if child.is_loaded() and child.get_status() in (self.STA_ACTIVE):
                    child.set_recurring(self.recurring, self.recurring_term)
                    if self.recurring:
                        child.set_due_date(newdate)

    def toggle_recurring(self):
        """ Toggle a task's recurrency ON/OFF. Use this function to toggle, not set_recurring"""
        # If there is no recurring_term, We assume it to recur every day.
        newtask = False
        if self.recurring_term is None:
            self.recurring_term = 'day'
            newtask = True

        self.set_recurring(not self.recurring, self.recurring_term, newtask)

    def get_recurring(self):
        return self.recurring

    def get_recurring_term(self):
        return self.recurring_term

    def get_recurring_updated_date(self):
        return self.recurring_updated_date

    def set_recurring_updated_date(self, date):
        self.recurring_updated_date = Date(date)

    def inherit_recursion(self):
        """ Inherits the recurrent state of the parent.
                If the task has a recurrent parent, it must be set to recur, itself.
        """
        if self.has_parent():
            for p_tid in self.get_parents():
                par = self.req.get_task(p_tid)
                if par.get_recurring() and par.is_loaded():
                    self.set_recurring(True, par.get_recurring_term())
                    self.set_due_date(par.due_date)
        else:
            self.set_recurring(False)


    def get_next_occurrence(self):
        """Calcutate the next occurrence of a recurring task

        To know which is the correct next occurrence there are two rules:
        - if the task was marked as done before or during the open period (before the duedate);
          in this case, we need to deal with the issue of tasks that recur on the same date.
          example: due_date is 09/09 and done_date is 09/09
        - if the task was marked after the due date, we need to figure out the next occurrence
          after the current date(today).

        Raises:
            ValueError: if the recurring_term is invalid

        Returns:
            Date: the next due date of a task
        """
        today = date.today()
        if today <= self.due_date:
            try:
                nextdate = self.due_date.parse_from_date(self.recurring_term, newtask=False)
                while nextdate <= self.due_date:
                    nextdate = nextdate.parse_from_date(self.recurring_term, newtask=False)
                return nextdate
            except Exception:
                raise ValueError(f'Invalid recurring term {self.recurring_term}')
        elif today > self.due_date:
            try:
                next_date = self.due_date.parse_from_date(self.recurring_term, newtask=False)
                while next_date < date.today():
                    next_date = next_date.parse_from_date(self.recurring_term, newtask=False)
                return next_date
            except Exception:
                raise ValueError(f'Invalid recurring term {self.recurring_term}')

    def is_parent_recurring(self):
        if self.has_parent():
            for p_tid in self.get_parents():
                p = self.req.get_task(p_tid)
                if p.is_loaded() and p.get_status() in (self.STA_ACTIVE) and p.get_recurring():
                    return True
        return False


    # ABOUT DUE DATES
    #
    # PLEASE READ THIS: although simple in appearance, handling task dates can
    # actually be subtle. Take the time to understand this if you plan to work
    # on the methods below.
    #
    # Due date is the date at which a task must be accomplished. Constraints
    # exist between a task's due date and its ancestor/children's due dates.
    #
    # Date constraints
    #
    # Those are the following:
    #   - children of a task cannot have a task due date that happens later
    #     than the task's due date
    #   - ancestors of a task cannot have a due that happens before the
    #     task's due date (this is the reverse constraint from the first one)
    #   - a task's start date cannot happen later than this task's due date
    #
    # Tasks with undefined or fuzzy due dates
    #
    # Task with no due date (="undefined" tasks) or tasks with fuzzy start/due
    # dates are not subject to constraints. Furthermore, they are
    # "transparent". Meaning that they let the constraints coming from their
    # children/parents pass through them. So, for instance, a children of
    # a task with an undefined or fuzzy task would be constrained by this
    # latter task's ancestors. Equally, the an ancestor from the same
    # undefined/fuzzy task would be constrained by the children due dates.
    #
    # Updating a task due date
    #
    # Whenever a task due date is changed, all ancestor/chldren of this task
    # *must* be updated according to the constraining rules. As said above,
    # constraints must go through tasks with undefined/fuzzy due dates too!
    #
    # Undefined/fuzzy task dates are NEVER to be updated. They are not
    # sensitive to constraint. If you want to now what constraint there is
    # on this task's due date though, you can obtain it by using
    # get_due_date_constraint method.
    def set_due_date(self, new_duedate):
        """Defines the task's due date."""

        def __get_defined_parent_list(task):
            """Recursively fetch a list of parents that have a defined due date
               which is not fuzzy"""
            parent_list = []
            for par_id in task.parents:
                par = self.req.get_task(par_id)
                if par.get_due_date().is_fuzzy():
                    parent_list += __get_defined_parent_list(par)
                else:
                    parent_list.append(par)
            return parent_list

        def __get_defined_child_list(task):
            """Recursively fetch a list of children that have a defined
               due date which is not fuzzy"""
            child_list = []
            for child_id in task.children:
                child = self.req.get_task(child_id)
                if child.get_due_date().is_fuzzy():
                    child_list += __get_defined_child_list(child)
                else:
                    child_list.append(child)
            return child_list

        old_due_date = self.due_date
        new_duedate_obj = Date(new_duedate)  # caching the conversion
        self.due_date = new_duedate_obj
        # If the new date is fuzzy or undefined, we don't update related tasks
        if not new_duedate_obj.is_fuzzy():
            # if some ancestors' due dates happen before the task's new
            # due date, we update them (except for fuzzy dates)
            for par in __get_defined_parent_list(self):
                if par.get_due_date() < new_duedate_obj:
                    par.set_due_date(new_duedate)
            # we must apply the constraints to the defined & non-fuzzy children
            # as well
            for sub in __get_defined_child_list(self):
                sub_duedate = sub.get_due_date()
                # if the child's due date happens later than the task's: we
                # update it to the task's new due date
                if sub_duedate > new_duedate_obj:
                    sub.set_due_date(new_duedate)
                # if the child's start date happens later than
                # the task's new due date, we update it
                # (except for fuzzy start dates)
                sub_startdate = sub.get_start_date()
                if not sub_startdate.is_fuzzy() and \
                        sub_startdate > new_duedate_obj:
                    sub.set_start_date(new_duedate)
        # If the date changed, we notify the change for the children since the
        # constraints might have changed
        if old_due_date != new_duedate_obj:
            self.recursive_sync()

    def get_due_date(self):
        """ Returns the due date, which always respects all constraints """
        return self.due_date

    def get_urgent_date(self):
        """
        Returns the most urgent due date among the task and its active subtasks
        """
        urgent_date = self.get_due_date()
        for subtask in self.get_subtasks():
            if subtask.get_status() == self.STA_ACTIVE:
                urgent_date = min(urgent_date, subtask.get_urgent_date())
        return urgent_date

    def get_due_date_constraint(self):
        """ Returns the most urgent due date constraint, following
            parents' due dates. Return Date.no_date() if no constraint
            is applied. """
        # Check out for constraints depending on date definition/fuzziness.
        strongest_const_date = self.due_date
        if strongest_const_date.is_fuzzy():
            for par_id in self.parents:
                par = self.req.get_task(par_id)
                par_duedate = par.get_due_date()
                # if parent date is undefined or fuzzy, look further up
                if par_duedate.is_fuzzy():
                    par_duedate = par.get_due_date_constraint()
                # if par_duedate is still undefined/fuzzy, all parents' due
                # dates are undefined or fuzzy: strongest_const_date is then
                # the best choice so far, we don't update it.
                if par_duedate.is_fuzzy():
                    continue
                # par_duedate is not undefined/fuzzy. If strongest_const_date
                # is still undefined or fuzzy, parent_duedate is the best
                # choice.
                if strongest_const_date.is_fuzzy():
                    strongest_const_date = par_duedate
                    continue
                # strongest_const_date and par_date are defined and not fuzzy:
                # we compare the dates
                if par_duedate < strongest_const_date:
                    strongest_const_date = par_duedate
        return strongest_const_date

    # ABOUT START DATE
    #
    # Start date is the date at which the user has decided to work or consider
    # working on this task.
    def set_start_date(self, fulldate):
        self.start_date = Date(fulldate)
        self.sync()

    def get_start_date(self):
        return self.start_date

    # ABOUT CLOSED DATE
    #
    # Closed date is the date at which the task has been closed (done or
    # dismissed). Closed date is not constrained and doesn't constrain other
    # dates.
    def set_closed_date(self, fulldate):
        self.closed_date = Date(fulldate)
        self.sync()

    def get_closed_date(self):
        return self.closed_date

    def get_days_left(self):
        return self.get_due_date().days_left()

    def get_days_late(self):
        due_date = self.get_due_date()
        if due_date == Date.no_date():
            return None
        closed_date = self.get_closed_date()
        return (closed_date - due_date).days

    def get_text(self):
        """ Return the content or empty string in case of None """
        if self.content:
            return str(self.content)
        else:
            return ""

    def get_excerpt(self, lines=0, char=0, strip_tags=False,
                    strip_subtasks=True):
        """
        get_excerpt return the beginning of the content of the task.
        If "lines" is provided and different than 0, it return the number X
        of line (or the whole content if it contains less lines)
        If "char" is provided, it returns the X first chars of content (or the
        whole contents if it contains less char)
        If both char and lines are provided, the shorter one is returned.
        If none of them are provided (or if they are 0), this function is
        equivalent to get_text with with all XML stripped down.
        Warning: all markup informations are stripped down. Empty lines are
        also removed
        """
        # defensive programmation to avoid returning None
        if self.content:
            txt = self.content

            # Prevent issues with & in content
            txt = saxutils.escape(txt)
            txt = txt.strip()

            if strip_tags:
                for tag in self.get_tags_name():
                    txt = (txt.replace(f'@{tag}, ', '')
                              .replace(f'@{tag},', '')
                              .replace(f'@{tag}', ''))

            if strip_subtasks:
                txt = re.sub(r'\{\!.+\!\}', '', txt)

            # Strip blank lines and get desired amount of lines
            txt = [line for line in txt.splitlines() if line]
            txt = txt[:lines]
            txt = '\n'.join(txt)

            # We keep the desired number of char
            if char > 0:
                txt = txt[:char]
            return txt
        else:
            return ""

    def __strip_content(self, element, strip_subtasks=False):
        txt = ""
        if element:
            for n in element.childNodes:
                if n.nodeType == n.ELEMENT_NODE:
                    if strip_subtasks and n.tagName == 'subtask':
                        if txt[-2:] == '→ ':
                            txt = txt[:-2]
                    else:
                        txt += self.__strip_content(n, strip_subtasks)
                elif n.nodeType == n.TEXT_NODE:
                    txt += n.nodeValue
        return txt

    def set_text(self, texte):
        self.can_be_deleted = False
        self.content = html.unescape(str(texte))

    # SUBTASKS ###############################################################
    def new_subtask(self):
        """Add a newly created subtask to this task. Return the task added as
        a subtask
        """
        subt = self.req.new_task(newtask=True)
        # we use the inherited childrens
        self.add_child(subt.get_id())
        return subt

    def add_child(self, tid):
        """Add a subtask to this task

        @param child: the added task
        """
        log.debug("adding child %s to task %s", tid, self.get_id())
        self.can_be_deleted = False
        # the core of the method is in the TreeNode object
        TreeNode.add_child(self, tid)
        # now we set inherited attributes only if it's a new task
        child = self.req.get_task(tid)
        if self.is_loaded() and child and child.can_be_deleted:
            # If the the child is repeating no need to change the date
            if not child.get_recurring():
                child.set_start_date(self.get_start_date())
                child.set_due_date(self.get_due_date())
            for t in self.get_tags():
                child.add_tag(t.get_name())

            child.inherit_recursion()

        self.sync()
        return True

    def remove_child(self, tid):
        """Removed a subtask from the task.

        @param tid: the ID of the task to remove
        """
        c = self.req.get_task(tid)
        c.remove_parent(self.get_id())
        if c.can_be_deleted:
            self.req.delete_task(tid)
            self.sync()
            return True
        else:
            return False

    # FIXME: remove this function and use liblarch instead.
    def get_subtasks(self):
        tree = self.get_tree()
        return [tree.get_node(node_id) for node_id in self.get_children()]

    def set_parent(self, parent_id):
        """Update the task's parent. Refresh due date constraints."""
        TreeNode.set_parent(self, parent_id)
        if parent_id is not None:
            par = self.req.get_task(parent_id)
            par_duedate = par.get_due_date_constraint()
            if not par_duedate.is_fuzzy() and \
                not self.due_date.is_fuzzy() and \
                    par_duedate < self.due_date:
                self.set_due_date(par_duedate)
            self.inherit_recursion()
        self.recursive_sync()

    def set_attribute(self, att_name, att_value, namespace=""):
        """Set an arbitrary attribute.

        @param att_name: The name of the attribute.
        @param att_value: The value of the attribute. Will be converted to a
            string.
        """
        val = str(att_value)
        self.attributes[(namespace, att_name)] = val
        self.sync()

    def get_attribute(self, att_name, namespace=""):
        """Get the attribute C{att_name}.

        Returns C{None} if there is no attribute matching C{att_name}.
        """
        return self.attributes.get((namespace, att_name), None)

    def sync(self):
        self._modified_update()
        if self.is_loaded():
            # This is a liblarch call to the TreeNode ancestor
            self.modified()
            return True
        else:
            return False

    def _modified_update(self):
        """
        Updates the modified timestamp
        """
        self.last_modified = datetime.now()

# TAG FUNCTIONS ##############################################################
    def get_tags_name(self):
        # Return a copy of the list of tags. Not the original object.
        return list(self.tags)

    # return a copy of the list of tag objects
    def get_tags(self):
        tags = []
        for tname in self.tags:
            tag = self.req.get_tag(tname)
            if not tag:
                tag = self.req.new_tag(tname)
            tags.append(tag)
        return tags

    def rename_tag(self, old, new):
        eold = saxutils.escape(saxutils.unescape(old))
        enew = saxutils.escape(saxutils.unescape(new))
        self.content = self.content.replace(eold, enew)
        oldt = self.req.get_tag(old)
        self.remove_tag(old)
        oldt.modified()
        self.tag_added(new)
        self.req.get_tag(new).modified()
        self.sync()

    def tag_added_by_id(self, tid):
        """Add a tag by its ID"""

        tag = self.req.ds.get_tag_by_id(tid)

        if tag:
            self.tag_added(tag.get_name())

    def tag_added(self, tagname):
        """
        Adds a tag. Does not add '@tag' to the contents. See add_tag
        """
        if tagname not in self.tags:
            self.tags.append(tagname)
            if self.is_loaded():
                for child in self.get_subtasks():
                    if child.can_be_deleted:
                        child.tag_added(tagname)

                tag = self.req.get_tag(tagname)
                if not tag:
                    tag = self.req.new_tag(tagname)
                tag.modified()
            return True

    def add_tag(self, tagname):
        "Add a tag to the task and insert '@tag' into the task's content"

        if self.tag_added(tagname):
            c = self.content
            tagname = html.escape(tagname)
            tagname = '@' + tagname if not tagname.startswith('@') else tagname

            if not c:
                # don't need a separator if it's the only text
                sep = ''
            elif c.startswith('@'):
                # if content starts with a tag, make a comma-separated list
                sep = ', '
            else:
                # other text at the beginning, so put the tag on its own line
                sep = '\n\n'

            self.content = f'{tagname}{sep}{c}'
            # we modify the task internal state, thus we have to call for a
            # sync

            self.sync()

    # remove by tagname
    def remove_tag(self, tagname):
        modified = False
        if tagname in self.tags:
            self.tags.remove(tagname)
            modified = True
            for child in self.get_subtasks():
                if child.can_be_deleted:
                    child.remove_tag(tagname)
        self.content = self._strip_tag(self.content, tagname)
        if modified:
            tag = self.req.get_tag(tagname)
            # The ViewCount of the tag still doesn't know that
            # the task was removed. We need to update manually
            tag.update_task(self.get_id())
            if tag:
                tag.modified()

    def _strip_tag(self, text, tagname, newtag=''):
        if tagname.startswith('@'):
            inline_tag = tagname[1:]
        else:
            inline_tag = tagname

        return (text
                .replace(f'@{tagname}\n\n', newtag)
                .replace(f'@{tagname}\n', newtag)
                .replace(f'@{tagname}, ', newtag)
                .replace(f'@{tagname}', newtag)
                .replace(f'{tagname}\n\n', newtag)
                .replace(f'{tagname}, ', newtag)
                .replace(f'{tagname},', inline_tag)
                # don't forget a space a the end
                .replace(f'{tagname}', inline_tag))

    # tag_list is a list of tags names
    # return true if at least one of the list is in the task
    def has_tags(self, tag_list=None, notag_only=False):
        # recursive function to explore the tags and its children
        def children_tag(tagname):
            toreturn = False
            if tagname in self.tags:
                toreturn = True
            else:
                tag = self.req.get_tag(tagname)
                if tag:
                    for tagc_name in tag.get_children():
                        if not toreturn:
                            toreturn = children_tag(tagc_name)
            return toreturn

        # We want to see if the task has no tags
        toreturn = False
        if notag_only:
            toreturn = self.tags == []
        # Here, the user ask for the "empty" tag
        # And virtually every task has it.
        elif tag_list == [] or tag_list is None:
            toreturn = True
        elif tag_list:
            for tagname in tag_list:
                if not toreturn:
                    toreturn = children_tag(tagname)
        else:
            # Well, if we don't filter on tags or notag, it's true, of course
            toreturn = True
        return toreturn

    def __str__(self):
        return '<Task title="%s" id="%s" status="%s" tags="%s" added="%s" recurring="%s">' % (
<<<<<<< HEAD
                self.title,
                self.tid,
                self.status,
                str(self.tags),
                self.added_date,
                str(self.recurring))
=======
            self.title,
            self.tid,
            self.status,
            str(self.tags),
            str(self.added_date),
            str(self.recurring))
>>>>>>> accd2d88
<|MERGE_RESOLUTION|>--- conflicted
+++ resolved
@@ -900,18 +900,9 @@
 
     def __str__(self):
         return '<Task title="%s" id="%s" status="%s" tags="%s" added="%s" recurring="%s">' % (
-<<<<<<< HEAD
-                self.title,
-                self.tid,
-                self.status,
-                str(self.tags),
-                self.added_date,
-                str(self.recurring))
-=======
             self.title,
             self.tid,
             self.status,
-            str(self.tags),
-            str(self.added_date),
-            str(self.recurring))
->>>>>>> accd2d88
+            self.tags,
+            self.added_date,
+            self.recurring)