# -*- coding: utf-8 -*-
# -----------------------------------------------------------------------------
# Gettings Things Gnome! - a personnal organizer for the GNOME desktop
# Copyright (c) 2008-2009 - Lionel Dricot & Bertrand Rousseau
#
# This program is free software: you can redistribute it and/or modify it under
# the terms of the GNU General Public License as published by the Free Software
# Foundation, either version 3 of the License, or (at your option) any later
# version.
#
# This program is distributed in the hope that it will be useful, but WITHOUT
# ANY WARRANTY; without even the implied warranty of MERCHANTABILITY or FITNESS
# FOR A PARTICULAR PURPOSE. See the GNU General Public License for more
# details.
#
# You should have received a copy of the GNU General Public License along with
# this program.  If not, see <http://www.gnu.org/licenses/>.
# -----------------------------------------------------------------------------

from datetime import date
import xml.dom.minidom

from GTG import _
from GTG.tools.dates import strtodate

#This class represent a task in GTG.
#You should never create a Task directly. Use the datastore.new_task() function.
class Task :

    STA_ACTIVE    = "Active"
    STA_DISMISSED = "Dismiss"
    STA_DONE      = "Done"

    def __init__(self, ze_id, requester, newtask=False) :
        #the id of this task in the project should be set
        #tid is a string ! (we have to choose a type and stick to it)
        self.tid = str(ze_id)
        self.content = ""
        #self.content = "<content>Press Escape or close this task to save it</content>"
        self.sync_func = None
        self.title = _("My new task")
        #available status are : Active - Done - Dismiss - Note
        self.status = self.STA_ACTIVE
        self.closed_date = None
        self.due_date = None
        self.start_date = None
        self.parents = []
        #The list of children tid
        self.children = []
        self.can_be_deleted = newtask
        # tags
        self.tags = []
        self.req = requester
        #If we don't have a newtask, we will have to load it.
        self.loaded = newtask
        if self.loaded :
            self.req._task_loaded(self.tid)
<<<<<<< HEAD

=======
        self.attributes={}
                
>>>>>>> 86b95530
    def is_loaded(self) :
        return self.loaded
        
    def set_loaded(self) :
        #avoid doing it multiple times
        if not self.loaded :
            self.loaded = True
            self.req._task_loaded(self.tid)
        
    def set_to_keep(self) :
        self.can_be_deleted = False
        
    def is_new(self) :
        return self.can_be_deleted

    def get_id(self):
        return str(self.tid)
        
    def get_title(self) :
        return self.title

    def get_closed_date(self):
        return self.closed_date
    
    #Return True if the title was changed. 
    #False if the title was already the same.
    def set_title(self,title) :
        #We should check for other task with the same title
        #In that case, we should add a number (like Tomboy does)
        old_title = self.title
        if title :
            self.title = title.strip('\t\n')
        else :
            self.title = "(no title task)"
        #Avoid unecessary sync
        if self.title != old_title :
            self.sync()
            return True
        else :
            return False
        
    def set_status(self, status, donedate=None):
        old_status = self.status
        self.can_be_deleted = False
        if status:
            self.status = status
            #If Done, we set the done date
            if status in [self.STA_DONE, self.STA_DISMISSED]:
                for c in self.get_subtasks() :
                    if c.get_status() in [self.STA_ACTIVE]:
                        c.set_status(status, donedate=donedate)
                #to the specified date (if any)
                if donedate:
                    self.closed_date = donedate
                #or to today
                else:
                    self.closed_date = date.today()
            #If we mark a task as Active and that some parent are not
            #Active, we break the parent/child relation
            #It has no sense to have an active subtask of a done parent.
            # (old_status check is necessary to avoid false positive a start)
            elif status in [self.STA_ACTIVE] and old_status in [self.STA_DONE,self.STA_DISMISSED] :
                if self.has_parents() :
                    for p_tid in self.get_parents() :
                        par = self.req.get_task(p_tid)
                        if par.is_loaded() and par.get_status in [self.STA_DONE,self.STA_DISMISSED] :
                            self.remove_parent(p_tid)
                #We dont mark the children as Active because
                #They might be already completed after all
                
        self.sync()
        
    def get_status(self) :
        return self.status
        
    #A task is workable if all children are done/deleted/dismiss
    def is_workable(self) :
        workable = True
        for c in self.get_subtasks() :
            if c.get_status() == self.STA_ACTIVE :
                workable = False
        return workable
        
    def set_due_date(self,fulldate,fromparent=False) :
        # if fromparent, we set only a date if duedate is not set
        #Or if duedate is after the newly set date !
        if fromparent :
            parent_date = fulldate
            fulldate = self.due_date.__str__()
        else :
            parent_date = None
        #We retrieve the most urgent due date from parent
        for par in self.get_parents() :
            pardate_str = self.req.get_task(par).get_due_date()
            if pardate_str :
                pardate = strtodate(pardate_str)
                if not strtodate(parent_date) or pardate < strtodate(parent_date) :
                    parent_date = pardate_str
        #We compare it to the date we want to set
        if parent_date and strtodate(parent_date) :
            if not fulldate or not strtodate(fulldate) or strtodate(parent_date) < strtodate(fulldate) :
                fulldate = parent_date
        #Now we set the duedate
        if fulldate :
            #print "fulldate %s" %fulldate
            self.due_date = strtodate(fulldate)
            #We set the due date for children only 
            #if their due date is "larger" (or none)
            for child in self.get_subtasks() :
                actual_date = child.get_due_date()
                if actual_date :
                    rfulldate = strtodate(fulldate)
                    ractual = strtodate(actual_date)
                    if rfulldate and rfulldate < ractual :
                        child.set_due_date(fulldate,fromparent=True)
                else :
                    child.set_due_date(fulldate,fromparent=True)
        else :
            self.due_date = None
        self.sync()
        
    #Due date return the most urgent date of all parents
    def get_due_date(self) :
        if self.due_date :
            zedate = self.due_date
        else :
            zedate = date.max
        for par in self.get_parents() :
            #Here we compare with the parent's due date
            pardate_str = self.req.get_task(par).get_due_date()
            if pardate_str :
                pardate = strtodate(pardate_str)
                if pardate and zedate > pardate :
                    zedate = pardate
        if zedate == date.max :
            return ''
        else :
            return str(zedate)

    def set_start_date(self,fulldate) :
        if fulldate :
            self.start_date = strtodate(fulldate)
        else :
            self.start_date = None
        
    def get_start_date(self) :
        if self.start_date :
            return str(self.start_date)
        else :
            return ''
            
    def is_started(self) :
        if self.start_date :
            difference = date.today() - self.start_date
            return difference.days >= 0
        else :
            return True
            
    def get_closed_date(self) :
        if self.closed_date :
            return str(self.closed_date)
        else :
            return ''
    
    def get_days_left(self) :
        due_date = self.get_due_date()
        if due_date :
            difference = strtodate(due_date) - date.today()
            return difference.days
        else :
            return None
        
    def get_text(self) :
        #defensive programmtion to avoid returning None
        if self.content :
            return str(self.content)
        else :
            return ""
    
    """
    get_excerpt return the beginning of the content of the task.
    If "lines" is provided and different than 0, it return the number X
    of line (or the whole content if it contains less lines)
    If "char" is provided, it returns the X first chars of content (or the 
    whole contents if it contains less char)
    If both char and lines are provided, the shorter one is returned.
    If none of them are provided (or if they are 0), this function is equivalent
    to get_text with with all XML stripped down.
    Warning : all markup informations are stripped down. Empty lines are also
    removed
    """
    def get_excerpt(self,lines=0,char=0) :
        #defensive programmtion to avoid returning None
        if self.content :
            element = xml.dom.minidom.parseString(self.content)
            txt = self.__strip_content(element)
            txt = txt.strip()
            #We keep the desired number of lines
            if lines > 0 :
                liste = txt.splitlines()
                for i in liste :
                    if i.strip() == "" :
                        liste.remove(i)
                to_keep = liste[:lines]
                txt = '\n'.join(to_keep)
            #We keep the desired number of char
            if char > 0 :
                txt = txt[:char]
            return txt
        else :
            return ""
            
    def __strip_content(self,element) :
        txt = ""
        if element :
            for n in element.childNodes :
                if n.nodeType == n.ELEMENT_NODE :
                    txt += self.__strip_content(n)
                elif n.nodeType == n.TEXT_NODE :
                    txt += n.nodeValue
        return txt
        
    def set_text(self,texte) :
        self.can_be_deleted = False
        if texte != "<content/>" :
            #defensive programmation to filter bad formatted tasks
            if not texte.startswith("<content>") :
                texte = "<content>%s" %texte
            if not texte.endswith("</content>") :
                texte = "%s</content>" %texte
            self.content = str(texte)
        else :
            self.content = ''
    
    ### SUBTASKS #############################################################

    def new_subtask(self):
        """Add a newly created subtask to this task. Return the task added as
        a subtask
        """
        uid, pid = self.get_id().split('@') #pylint: disable-msg=W0612
        subt     = self.req.new_task(pid=pid, newtask=True)
        self.add_subtask(subt.get_id())
        return subt

    def add_subtask(self, tid):
        """Add a subtask to this task

        @param tid: the ID of the added task
        """
        self.can_be_deleted = False
        #The if prevent an infinite loop
        if tid not in self.children and tid not in self.parents:
            self.children.append(tid)
            task = self.req.get_task(tid)
            task.add_parent(self.get_id())
            #now we set inherited attributes only if it's a new task
            #Except for due date because a child always has to be due
            #before its parent
            task.set_due_date(self.get_due_date(), fromparent=True)
            if task.can_be_deleted:
                task.set_start_date(self.get_start_date())
                for t in self.get_tags():
                    task.add_tag(t.get_name())
            
    def remove_subtask(self, tid):
        """Removed a subtask from the task.

        @param tid: the ID of the task to remove
        """
        if tid in self.children:
            self.children.remove(tid)
            task = self.req.get_task(tid)
            if task.can_be_deleted:
                self.req.delete_task(tid)
            else:
                task.remove_parent(self.get_id())
            self.sync()

    def has_subtasks(self):
        """Returns True if task has subtasks.
        """
        return len(self.children) != 0

    def get_n_subtasks(self):
        """Return the number of subtasks of a task.
        """
        return len(self.children)

    def get_subtasks(self):
        """Return the list of subtasks.
        """
        #XXX: is this useful?
        zelist = []
        for i in self.children:
            zelist.append(self.req.get_task(i))
        return zelist

    def get_subtask(self, tid):
        """Return the task corresponding to a given ID.

        @param tid: the ID of the task to return.
        """
        return self.req.get_task(tid)

    def get_subtask_tids(self):
        """Return the list of subtasks. Return a list of IDs.
        """
        return list(self.children)

    def get_nth_subtask(self, index):
        """Return the task ID stored at a given index.

        @param index: the index of the task to return.
        """
        try:
            return self.children[index]
        except(IndexError):
            raise ValueError("Index is not in task list")

    def get_subtask_index(self, tid):
        """Return the index of a given subtask.

        @param tid: the tid of the task whose index must be returned.
        """
        return self.children.index(tid)
        
    #add and remove parents are private
    #Only the task itself can play with it's parent

    ### PARENTS ##############################################################
    
    #Take a tid object as parameter
    def add_parent(self,tid) :
        #The if prevent a loop
        if tid and tid not in self.children and tid not in self.parents :
            self.parents.append(tid)
            self.sync()
            task = self.req.get_task(tid)
            task.add_subtask(self.get_id())
            task.sync()
            
    #Take a tid as parameter
    def remove_parent(self,tid) :
        if tid and tid in self.parents:
            self.parents.remove(tid)
            self.sync()
            parent = self.req.get_task(tid)
            if parent :
                parent.remove_subtask(self.get_id())
                parent.sync()
    
    def get_parents(self):
        return list(self.parents)
 
    #Return true is the task has parent
    #If tag is provided, return True only
    #if the parent has this particular tag
    def has_parents(self,tag=None):
        #The "all tag" argument
        if tag and len(self.parents)!=0 :
            a = 0
            for tid in self.parents :
                p = self.req.get_task(tid)
                a += p.has_tags(tag)
            to_return = a
        else :
            to_return = len(self.parents)!=0
        return to_return
        
    def set_attribute(self, att_name, att_value, namespace=""):
        """Set an arbitrary attribute.

        @param att_name: The name of the attribute.
        @param att_value: The value of the attribute. Will be converted to a
            string.
        """
        val = unicode(str(att_value), "UTF-8")
        self.attributes[(namespace,att_name)] = val
        self.sync()
        
    def get_attribute(self, att_name, namespace=""):
        """Get the attribute C{att_name}.

        Returns C{None} if there is no attribute matching C{att_name}.
        """
        return self.attributes.get((namespace,att_name), None)
       
    #Method called before the task is deleted
    #This method is called by the datastore and should not be called directly
    #Use the requester
    def delete(self) :
        for i in self.get_parents() :
            task = self.req.get_task(i)
            task.remove_subtask(self.get_id())
        for task in self.get_subtasks() :
            task.remove_parent(self.get_id())
        #then we remove effectively the task
        #self.req.delete_task(self.get_id())
        
    #This is a callback. The "sync" function has to be set
    def set_sync_func(self,sync,callsync=True) :
        self.sync_func = sync
        #We call it immediatly to save stuffs that were set before this
        if callsync and self.is_loaded() :
            self.sync()
        
    def sync(self) :
        if self.sync_func and self.is_loaded() :
            self.sync_func(self)
            self.req._task_modified(self.tid)
            
            
    ######## Tag functions ##############
    #####################################
        
    def get_tags_name(self):
        #Return a copy of the list of tags. Not the original object.
        l = []
        for t in self.tags :
            name = t.get_name().encode("UTF-8")
            l.append(name)
        return l
        
    #return a copy of the list of tag objects
    def get_tags(self) :
        return list(self.tags)

    #This function add tag by name
    def add_tag(self, tagname):
        t = self.req.new_tag(tagname.encode("UTF-8"))
        #Do not add the same tag twice
        if not t in self.tags :
            self.tags.append(t)
            for child in self.get_subtasks() :
                if child.can_be_deleted :
                    child.add_tag(tagname)
            
    #remove by tagname
    def remove_tag(self, tagname):
        t = self.req.get_tag(tagname)
        if t in self.tags :
            self.tags.remove(t)
            for child in self.get_subtasks() :
                if child.can_be_deleted :
                    child.remove_tag(tagname)

    #tag_list is a list of tags object
    #return true if at least one of the list is in the task
    def has_tags(self, tag_list=None,notag_only=False):
        #We want to see if the task has no tags
        if notag_only :
            return self.tags == []
        #Here, the user ask for the "empty" tag
        #And virtually every task has it.
        elif tag_list == [] or tag_list == None:
            return True
        elif tag_list :
            for tag in tag_list:
                if tag in self.tags: return True
        else :
            #Well, if we don't filter on tags or notag, it's true, of course
            return True
        return False
        
    #return the color of one tag that have a color defined
    #Yes, the choosen color is a bit random in case of multiple colored tags
    def get_color(self) :
        color = None
        for t in self.get_tags() :
            c = t.get_attribute("color")
            if c :
                color = c
        return color

    def __str__(self):
        s = ""
        s = s + "Task Object\n"
        s = s + "Title:  " + self.title + "\n"
        s = s + "Id:     " + self.tid + "\n"
        s = s + "Status: " + self.status + "\n"
        s = s + "Tags:   "  + str(self.tags)
        return s
<|MERGE_RESOLUTION|>--- conflicted
+++ resolved
@@ -55,12 +55,8 @@
         self.loaded = newtask
         if self.loaded :
             self.req._task_loaded(self.tid)
-<<<<<<< HEAD
-
-=======
         self.attributes={}
                 
->>>>>>> 86b95530
     def is_loaded(self) :
         return self.loaded
         
