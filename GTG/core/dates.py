# -----------------------------------------------------------------------------
# Getting Things GNOME! - a personal organizer for the GNOME desktop
# Copyright (c) 2008-2013 - Lionel Dricot & Bertrand Rousseau
#
# This program is free software: you can redistribute it and/or modify it under
# the terms of the GNU General Public License as published by the Free Software
# Foundation, either version 3 of the License, or (at your option) any later
# version.
#
# This program is distributed in the hope that it will be useful, but WITHOUT
# ANY WARRANTY; without even the implied warranty of MERCHANTABILITY or FITNESS
# FOR A PARTICULAR PURPOSE. See the GNU General Public License for more
# details.
#
# You should have received a copy of the GNU General Public License along with
# this program.  If not, see <http://www.gnu.org/licenses/>.
# -----------------------------------------------------------------------------

""" General class for representing dates in GTG.

Dates Could be normal like 2012-04-01 or fuzzy like now, soon,
someday, later or no date.

Date.parse() parses all possible representations of a datetime.date. """

import calendar
import locale
from datetime import date, datetime, timedelta, timezone
from enum import Enum
from gettext import gettext as _
from gettext import ngettext

<<<<<<< HEAD
__all__ = ['Date']

=======
__all__ = ['Date', 'Accuracy']

# trick to obtain the timezone of the machine GTG is executed on
>>>>>>> 3eacad13
LOCAL_TIMEZONE = datetime.now(timezone.utc).astimezone().tzinfo
NOW, SOON, SOMEDAY, NODATE = list(range(4))

# Localized strings for fuzzy values
STRINGS = {
    NOW: _('now'),
    # Translators: Used for display
    SOON: _('soon'),
    # Translators: Used for display
    SOMEDAY: _('someday'),
    NODATE: '',
}

# Allows looking up any value which is not a date but points towards one and
# find one of the four constant for fuzzy dates: SOON, SOMEDAY, and NODATE
LOOKUP = {
    NOW: NOW,
    'now': NOW,
    # Translators: Used in parsing, made lowercased in code
<<<<<<< HEAD
    _('now').lower(): NOW,
=======
    _('now'): NOW,
>>>>>>> 3eacad13
    SOON: SOON,
    'soon': SOON,
    # Translators: Used in parsing, made lowercased in code
    _('soon').lower(): SOON,
    SOMEDAY: SOMEDAY,
    'later': SOMEDAY,
    # Translators: Used in parsing, made lowercased in code
    _('later').lower(): SOMEDAY,
    'someday': SOMEDAY,
    # Translators: Used in parsing, made lowercased in code
    _('someday').lower(): SOMEDAY,
    NODATE: NODATE,
    '': NODATE,
    None: NODATE,
    'none': NODATE,
}
<<<<<<< HEAD
# functions giving absolute dates for fuzzy dates + no date
FUNCS = {NOW: datetime.now,
         SOON: lambda: date.today() + timedelta(days=15),
         SOMEDAY: lambda: date.today() + timedelta(days=365),
         NODATE: lambda: date.max - timedelta(days=1)}
=======

>>>>>>> 3eacad13

class Accuracy(Enum):
    """ GTG.core.dates.Date supported accuracies

<<<<<<< HEAD
class Accuracy(Enum):  # from less accurate from the most
=======
    From less accurate to the most:
     * fuzzy is when a date is just a string not representing a real date
       (like `someday`)
     * date is a datetime.date accurate to the day (see datetime.date)
     * datetime is a datetime.datetime accurate to the microseconds
       (see datetime.datetime)
     * timezone ia a datetime.datetime accurate to the microseconds with tzinfo
    """
>>>>>>> 3eacad13
    fuzzy = 'fuzzy'
    date = 'date'
    datetime = 'datetime'
    timezone = 'timezone'


# ISO 8601 date format
# get date format from locale
DATE_FORMATS = [(locale.nl_langinfo(locale.D_T_FMT), Accuracy.datetime),
                ('%Y-%m-%dT%H:%M%S.%f%z', Accuracy.timezone),
                ('%Y-%m-%d %H:%M%S.%f%z', Accuracy.timezone),
                ('%Y-%m-%dT%H:%M%S.%f', Accuracy.datetime),
                ('%Y-%m-%d %H:%M%S.%f', Accuracy.datetime),
                ('%Y-%m-%dT%H:%M%S', Accuracy.datetime),
                ('%Y-%m-%d %H:%M%S', Accuracy.datetime),
                (locale.nl_langinfo(locale.D_FMT), Accuracy.date),
                ('%Y-%m-%d', Accuracy.date)]


class Date:
    """A date class that supports fuzzy dates.

<<<<<<< HEAD
    Date supports all the methods of the standard date class. A Date
    can be constructed with:
      - the fuzzy strings 'now', 'soon', '' (no date, default), or 'someday'
      - a string containing an ISO format date: YYYY-MM-DD, or
      - a date or Date instance, or
=======
    A Date can be constructed with:
      - the fuzzy strings 'now', 'soon', '' (no date, default), or 'someday'
      - a string containing an ISO format date: YYYY-MM-DD
      - a datetime.date instance
      - a datetime.datetime instance
      - a GTG.core.dates.Date instance
>>>>>>> 3eacad13
      - a string containing a locale format date.
    """

    __slots__ = ['dt_value']

    def __init__(self, value=None):
        self.dt_value = None
        if isinstance(value, (date, datetime)):
            self.dt_value = value
        elif isinstance(value, Date):
            # Copy internal values from other Date object
            self.dt_value = value.dt_value
<<<<<<< HEAD
        elif value in ['None', None, '']:
            self.dt_value = NODATE
        elif isinstance(value, str):
            for cls in date, datetime:
                try:
                    self.dt_value = cls.fromisoformat(value)
                    break
                except (ValueError,  # ignoring no iso format value
                        AttributeError):  # ignoring python < 3.7
                    pass
            if self.dt_value is None:
                for date_format, accuracy in DATE_FORMATS:
                    try:
                        self.dt_value = datetime.strptime(value, date_format)
                        if accuracy is Accuracy.date:
                            self.dt_value = self.dt_value.date()
                        break
                    except ValueError:
                        pass
            if self.dt_value is None:
                try:  # it must be a fuzzy date
                    self.dt_value = LOOKUP[str(value).lower()]
                except KeyError:
                    pass
            if self.dt_value is None:
                raise ValueError(f"Unknown value for date: '{value}'")
        elif value in LOOKUP:
            self.dt_value = LOOKUP[value]
        else:
            raise ValueError(f"Unknown value for date: '{value}'")
=======
        elif value in {'None', None, ''}:
            self.dt_value = NODATE
        elif isinstance(value, str):
            self.dt_value = self.__parse_dt_str(value)
        elif value == 0:  # support for dropped falsly fuzzy NOW
            self.dt_value = datetime.now()
        elif value in LOOKUP:
            self.dt_value = LOOKUP[value]
        if self.dt_value is None:
            raise ValueError(f"Unknown value for date: '{value}'")

    @staticmethod
    def __parse_dt_str(string):
        """Will try casting given string into a datetime or a date."""
        for cls in date, datetime:
            try:
                return cls.fromisoformat(string)
            except (ValueError,  # ignoring no iso format value
                    AttributeError):  # ignoring python < 3.7
                pass
        for date_format, accuracy in DATE_FORMATS:
            try:
                dt_value = datetime.strptime(string, date_format)
                if accuracy is Accuracy.date:
                    dt_value = dt_value.date()
                return dt_value
            except ValueError:
                pass
        if string in {'now', _('now').lower()}:
            return datetime.now()
        return LOOKUP.get(str(string).lower(), None)

    @property
    def accuracy(self):
        if isinstance(self.dt_value, datetime):
            if self.dt_value.tzinfo:
                return Accuracy.timezone
            return Accuracy.datetime
        if isinstance(self.dt_value, date):
            return Accuracy.date
        return Accuracy.fuzzy
>>>>>>> 3eacad13

    @property
    def accuracy(self):
        if isinstance(self.dt_value, datetime):
            if self.dt_value.tzinfo:
                return Accuracy.timezone
            return Accuracy.datetime
        if isinstance(self.dt_value, date):
            return Accuracy.date
        return Accuracy.fuzzy

    def date(self):
        """ Map date into real date, i.e. convert fuzzy dates """
        return self.dt_by_accuracy(Accuracy.date)

    @staticmethod
    def _dt_by_accuracy(dt_value, accuracy: Accuracy,
                        wanted_accuracy: Accuracy):
        if wanted_accuracy is Accuracy.timezone:
            if accuracy is Accuracy.date:
                return datetime(dt_value.year, dt_value.month, dt_value.day,
                                tzinfo=LOCAL_TIMEZONE)
            assert accuracy is Accuracy.datetime, f"{accuracy} wasn't expected"
            # datetime is naive and assuming local timezone
            return dt_value.replace(tzinfo=LOCAL_TIMEZONE)
        if wanted_accuracy is Accuracy.datetime:
            if accuracy is Accuracy.date:
                return datetime(dt_value.year, dt_value.month, dt_value.day)
            assert accuracy is Accuracy.timezone, f"{accuracy} wasn't expected"
            # returning UTC naive
            return dt_value.astimezone(LOCAL_TIMEZONE).replace(tzinfo=None)
        if wanted_accuracy is Accuracy.date:
            return dt_value.date()
<<<<<<< HEAD
        raise AssertionError(f"Shouldn't get in that position for '{dt_value}'"
                             f" actual {accuracy.value} "
                             f"and wanted {wanted_accuracy.value}")

    def dt_by_accuracy(self, wanted_accuracy: Accuracy):
        if wanted_accuracy == self.accuracy:
            return self.dt_value
        if self.accuracy is Accuracy.fuzzy:
            gtg_date = self.__class__(FUNCS[self.dt_value]())
=======
        raise AssertionError(f"Couldn't process {dt_value!r} with actual "
                             f"accuracy is {accuracy.value} "
                             f"and we wanted {wanted_accuracy.value}")

    def dt_by_accuracy(self, wanted_accuracy: Accuracy):
        """Cast Date to the desired accuracy and returns either string
        for fuzzy, date, datetime or datetime with tzinfo.
        """
        if wanted_accuracy == self.accuracy:
            return self.dt_value
        if self.accuracy is Accuracy.fuzzy:
            now = datetime.now()
            delta_days = {SOON: 15, SOMEDAY: 365, NODATE: 9999}
            gtg_date = Date(now + timedelta(delta_days[self.dt_value]))
>>>>>>> 3eacad13
            if gtg_date.accuracy is wanted_accuracy:
                return gtg_date.dt_value
            return self._dt_by_accuracy(gtg_date.dt_value, gtg_date.accuracy,
                                        wanted_accuracy)
        return self._dt_by_accuracy(self.dt_value, self.accuracy,
                                    wanted_accuracy)

<<<<<<< HEAD
    def _cast_for_operation(self, other, operation='comparison'):
        if isinstance(other, timedelta):
            if operation == 'comparison':
=======
    def _cast_for_operation(self, other, is_comparison: bool = True):
        """Returns two values compatibles for operation or comparison.
        Will settle for the less accuracy: comparing a date and a datetime
        will cast the datetime to a date to allow comparison.
        """
        if isinstance(other, timedelta):
            if is_comparison:
>>>>>>> 3eacad13
                raise ValueError("can't compare with %r" % other)
            return self.dt_value, other
        if not isinstance(other, self.__class__):
            other = self.__class__(other)
        if self.accuracy is other.accuracy:
            return self.dt_value, other.dt_value
        for accuracy in Accuracy.date, Accuracy.datetime, Accuracy.timezone:
            if accuracy in {self.accuracy, other.accuracy}:
                return (self.dt_by_accuracy(accuracy),
                        other.dt_by_accuracy(accuracy))
        return (self.dt_by_accuracy(Accuracy.fuzzy),
                other.dt_by_accuracy(Accuracy.fuzzy))

    def __add__(self, other):
<<<<<<< HEAD
        a, b = self._cast_for_operation(other, 'operation')
        return a + b

    def __sub__(self, other):
        a, b = self._cast_for_operation(other, 'operation')
=======
        a, b = self._cast_for_operation(other, is_comparison=False)
        return a + b

    def __sub__(self, other):
        a, b = self._cast_for_operation(other, is_comparison=False)
>>>>>>> 3eacad13
        return a - b

    __radd__ = __add__
    __rsub__ = __sub__

    def __lt__(self, other):
        a, b = self._cast_for_operation(other)
        return a < b

    def __le__(self, other):
        a, b = self._cast_for_operation(other)
        return a <= b

    def __eq__(self, other):
        a, b = self._cast_for_operation(other)
        return a == b

    def __ne__(self, other):
        return not self.__eq__(other)

    def __gt__(self, other):
        a, b = self._cast_for_operation(other)
        return a > b

    def __ge__(self, other):
        a, b = self._cast_for_operation(other)
        return a >= b

    def __str__(self):
<<<<<<< HEAD
        if self.accuracy is Accuracy.fuzzy:
            return STRINGS[self.dt_value]
        return self.dt_value.isoformat()

    @property
    def date_str(self):
        if self.accuracy is Accuracy.fuzzy:
            return STRINGS[self.dt_value]
=======
        """ String representation - fuzzy dates are in English """
        if self.accuracy is Accuracy.fuzzy:
            strs = {SOON: 'soon', SOMEDAY: 'someday', NODATE: ''}
            return strs[self.dt_value]
        return self.dt_value.isoformat()

    @property
    def localized_str(self):
        """Will return displayable and localized string representation
        of the GTG.core.dates.Date.
        """
        if self.accuracy is Accuracy.fuzzy:
            return STRINGS[self.dt_value]
        if self.accuracy is Accuracy.datetime:
            span = timedelta(hours=1)
            now = datetime.now()
            if now - span <= self.dt_value < now + span:
                return _('now')
>>>>>>> 3eacad13
        return self.date().strftime(locale.nl_langinfo(locale.D_FMT))

    def __repr__(self):
        return f"<Date({self})>"
<<<<<<< HEAD

    def xml_str(self):
        """ Representation for XML - fuzzy dates are in English """
        if self.accuracy is Accuracy.fuzzy:
            return ENGLISH_STRINGS[self.dt_value]
        return self.dt_by_accuracy(Accuracy.date).isoformat()

    def __bool__(self):
        return self.dt_value != NODATE
=======

    def __bool__(self):
        return self.dt_value != NODATE

    def is_fuzzy(self):
        """
        True if the Date is one of the fuzzy values:
        now, soon, someday or no_date
        """
        return self.accuracy is Accuracy.fuzzy
>>>>>>> 3eacad13

    def days_left(self):
        """ Return the difference between the date and today in dates """
        if self.dt_value == NODATE:
            return None
        return (self.dt_by_accuracy(Accuracy.date) - date.today()).days

    def is_fuzzy(self):
        return self.accuracy is Accuracy.fuzzy

    @staticmethod
    def today():
        """ Return date for today """
<<<<<<< HEAD
        return Date(date.today())
=======
        return cls(date.today())
>>>>>>> 3eacad13

    @staticmethod
    def tomorrow():
        """ Return date for tomorrow """
<<<<<<< HEAD
        return Date(date.today() + timedelta(days=1))
=======
        return cls(date.today() + timedelta(days=1))
>>>>>>> 3eacad13

    @staticmethod
    def now():
        """ Return date representing fuzzy date now """
        return cls.today()

    @staticmethod
    def no_date():
        """ Return date representing no (set) date """
        return _GLOBAL_DATE_NODATE

    @staticmethod
    def soon():
        """ Return date representing fuzzy date soon """
        return _GLOBAL_DATE_SOON

    @staticmethod
    def someday():
        """ Return date representing fuzzy date someday """
        return _GLOBAL_DATE_SOMEDAY

    @staticmethod
    def _parse_only_month_day(string):
        """ Parse next Xth day in month """
        try:
            mday = int(string)
            if not 1 <= mday <= 31 or string.startswith('0'):
                return None
        except ValueError:
            return None

        today = date.today()
        try:
            result = today.replace(day=mday)
        except ValueError:
            result = None

        if result is None or result <= today:
            if today.month == 12:
                next_month = 1
                next_year = today.year + 1
            else:
                next_month = today.month + 1
                next_year = today.year

            try:
                result = date(next_year, next_month, mday)
            except ValueError:
                pass

        return result

    @staticmethod
    def _parse_numerical_format(string):
        """ Parse numerical formats like %Y/%m/%d, %Y%m%d or %m%d """
        result = None
        today = date.today()
        for fmt in ['%Y/%m/%d', '%Y%m%d', '%m%d']:
            try:
                result = datetime.strptime(string, fmt).date()
                if '%Y' not in fmt:
                    # If the day has passed, assume the next year
                    if result.month > today.month or \
                            (result.month == today.month and result.day >= today.day):
                        year = today.year
                    else:
                        year = today.year + 1
                    result = result.replace(year=year)
            except ValueError:
                continue
        return result

    @staticmethod
    def _parse_text_representation(string):
        """ Match common text representation for date """
        today = date.today()

        # accepted date formats
        formats = {
            'today': 0,
            # Translators: Used in parsing, made lowercased in code
            _('today').lower(): 0,
            'tomorrow': 1,
            # Translators: Used in parsing, made lowercased in code
            _('tomorrow').lower(): 1,
            'next week': 7,
            # Translators: Used in parsing, made lowercased in code
            _('next week').lower(): 7,
            'next month': calendar.mdays[today.month],
            # Translators: Used in parsing, made lowercased in code
            _('next month').lower(): calendar.mdays[today.month],
            'next year': 365 + int(calendar.isleap(today.year)),
            # Translators: Used in parsing, made lowercased in code
            _('next year').lower(): 365 + int(calendar.isleap(today.year)),
        }

        # add week day names in the current locale
        for i, (english, local) in enumerate([
            ("Monday", _("Monday")),
            ("Tuesday", _("Tuesday")),
            ("Wednesday", _("Wednesday")),
            ("Thursday", _("Thursday")),
            ("Friday", _("Friday")),
            ("Saturday", _("Saturday")),
            ("Sunday", _("Sunday")),
        ]):
            offset = i - today.weekday() + 7 * int(i <= today.weekday())
            formats[english.lower()] = offset
            formats[local.lower()] = offset

        offset = formats.get(string, None)
        if offset is None:
            return None
<<<<<<< HEAD
        else:
            return today + timedelta(offset)
=======
        return today + timedelta(offset)
>>>>>>> 3eacad13

    @classmethod
    def parse(cls, string):
        """Return a Date corresponding to string, or None.

        string may be in one of the following formats:
            - YYYY/MM/DD, YYYYMMDD, MMDD, D
            - fuzzy dates
            - 'today', 'tomorrow', 'next week', 'next month' or 'next year' in
                English or the system locale.
        """
        # sanitize input
        if string is None:
            string = ''
        else:
            string = string.lower()

        # try the default formats
        try:
            return cls(string)
        except ValueError:
            pass

        # do several parsing
        result = cls._parse_only_month_day(string)
        if result is None:
            result = cls._parse_numerical_format(string)
        if result is None:
            result = cls._parse_text_representation(string)

        # Announce the result
        if result is not None:
            return cls(result)
        else:
            raise ValueError(f"Can't parse date '{string}'")

    def _parse_only_month_day_for_recurrency(self, string, newtask=True):
        """ Parse next Xth day in month from a certain date"""
        self_date = self.dt_by_accuracy(Accuracy.date)
        if not newtask:
            self_date += timedelta(1)
        try:
            mday = int(string)
            if not 1 <= mday <= 31 or string.startswith('0'):
                return None
        except ValueError:
            return None

        try:
            result = self_date.replace(day=mday)
        except ValueError:
            result = None

        if result is None or result <= self_date:
            if self_date.month == 12:
                next_month = 1
                next_year = self_date.year + 1
            else:
                next_month = self_date.month + 1
                next_year = self_date.year

            try:
                result = date(next_year, next_month, mday)
            except ValueError:
                pass

        return result

    def _parse_numerical_format_for_recurrency(self, string, newtask=True):
        """ Parse numerical formats like %Y/%m/%d,
        %Y%m%d or %m%d and calculated from a certain date"""
        self_date = self.dt_by_accuracy(Accuracy.date)
        result = None
        if not newtask:
            self_date += timedelta(1)
        for fmt in ['%Y/%m/%d', '%Y%m%d', '%m%d']:
            try:
                result = datetime.strptime(string, fmt).date()
                if '%Y' not in fmt:
                    # If the day has passed, assume the next year
                    if (result.month > self_date.month or
                        (result.month == self_date.month and
                         result.day >= self_date.day)):
                        year = self_date.year
                    else:
                        year = self_date.year + 1
                    result = result.replace(year=year)
            except ValueError:
                continue
        return result

    def _parse_text_representation_for_recurrency(self, string, newtask=False):
        """Match common text representation from a certain date(self)

        Args:
            string (str): text representation.
            newtask (bool, optional): depending on the task if it is new, the offset changes
        """
        # accepted date formats
        self_date = self.dt_by_accuracy(Accuracy.date)
        formats = {
            # change the offset depending on the task.
            'day': 0 if newtask else 1,
            # Translators: Used in recurring parsing, made lowercased in code
            _('day').lower(): 0 if newtask else 1,
            'other-day': 0 if newtask else 2,
            # Translators: Used in recurring parsing, made lowercased in code
            _('other-day').lower(): 0 if newtask else 2,
            'week': 0 if newtask else 7,
            # Translators: Used in recurring parsing, made lowercased in code
            _('week').lower(): 0 if newtask else 7,
            'month': 0 if newtask else calendar.mdays[self_date.month],
            # Translators: Used in recurring parsing, made lowercased in code
            _('month').lower(): 0 if newtask else calendar.mdays[self_date.month],
            'year': 0 if newtask else 365 + int(calendar.isleap(self_date.year)),
            # Translators: Used in recurring parsing, made lowercased in code
            _('year').lower(): 0 if newtask else 365 + int(calendar.isleap(self_date.year)),
        }

        # add week day names in the current locale
        for i, (english, local) in enumerate([
            ("Monday", _("Monday")),
            ("Tuesday", _("Tuesday")),
            ("Wednesday", _("Wednesday")),
            ("Thursday", _("Thursday")),
            ("Friday", _("Friday")),
            ("Saturday", _("Saturday")),
            ("Sunday", _("Sunday")),
        ]):
            offset = i - self_date.weekday() + 7 * int(i <= self_date.weekday())
            formats[english.lower()] = offset
            formats[local.lower()] = offset

        offset = formats.get(string, None)
        if offset is None:
            return None
        else:
            return self_date + timedelta(offset)

    def parse_from_date(self, string, newtask=False):
        """parse_from_date returns the date from a string
        but counts since a given date"""
        if string is None:
            string = ''
        else:
            string = string.lower()

        try:
            return Date(string)
        except ValueError:
            pass

        result = self._parse_only_month_day_for_recurrency(string, newtask)
        if result is None:
            result = self._parse_numerical_format_for_recurrency(string, newtask)
        if result is None:
            result = self._parse_text_representation_for_recurrency(string, newtask)

        if result is not None:
            return Date(result)
        else:
            raise ValueError(f"Can't parse date '{string}'")

    def to_readable_string(self):
        """ Return nice representation of date.

        Fuzzy dates => localized version
        Close dates => Today, Tomorrow, In X days
        Other => with locale dateformat, stripping year for this year
        """
        if self.accuracy is Accuracy.fuzzy:
            return STRINGS[self.dt_value]

        days_left = self.days_left()
        if days_left == 0:
            return _('Today')
        elif days_left < 0:
            abs_days = abs(days_left)
            return ngettext('Yesterday', '%(days)d days ago', abs_days) % \
                {'days': abs_days}
        elif days_left > 0 and days_left <= 15:
            return ngettext('Tomorrow', 'In %(days)d days', days_left) % \
                {'days': days_left}
        else:
            locale_format = locale.nl_langinfo(locale.D_FMT)
            if calendar.isleap(date.today().year):
                year_len = 366
            else:
                year_len = 365
            if float(days_left) / year_len < 1.0:
                # if it's in less than a year, don't show the year field
                locale_format = locale_format.replace('/%Y', '')
                locale_format = locale_format.replace('.%Y', '.')
            return self.dt_by_accuracy(Accuracy.date).strftime(locale_format)


_GLOBAL_DATE_SOON = Date(SOON)
_GLOBAL_DATE_NODATE = Date(NODATE)
_GLOBAL_DATE_SOMEDAY = Date(SOMEDAY)<|MERGE_RESOLUTION|>--- conflicted
+++ resolved
@@ -30,19 +30,15 @@
 from gettext import gettext as _
 from gettext import ngettext
 
-<<<<<<< HEAD
-__all__ = ['Date']
-
-=======
 __all__ = ['Date', 'Accuracy']
 
 # trick to obtain the timezone of the machine GTG is executed on
->>>>>>> 3eacad13
 LOCAL_TIMEZONE = datetime.now(timezone.utc).astimezone().tzinfo
 NOW, SOON, SOMEDAY, NODATE = list(range(4))
 
 # Localized strings for fuzzy values
 STRINGS = {
+    # Translators: Used for display
     NOW: _('now'),
     # Translators: Used for display
     SOON: _('soon'),
@@ -57,11 +53,7 @@
     NOW: NOW,
     'now': NOW,
     # Translators: Used in parsing, made lowercased in code
-<<<<<<< HEAD
-    _('now').lower(): NOW,
-=======
     _('now'): NOW,
->>>>>>> 3eacad13
     SOON: SOON,
     'soon': SOON,
     # Translators: Used in parsing, made lowercased in code
@@ -78,22 +70,11 @@
     None: NODATE,
     'none': NODATE,
 }
-<<<<<<< HEAD
-# functions giving absolute dates for fuzzy dates + no date
-FUNCS = {NOW: datetime.now,
-         SOON: lambda: date.today() + timedelta(days=15),
-         SOMEDAY: lambda: date.today() + timedelta(days=365),
-         NODATE: lambda: date.max - timedelta(days=1)}
-=======
-
->>>>>>> 3eacad13
+
 
 class Accuracy(Enum):
     """ GTG.core.dates.Date supported accuracies
 
-<<<<<<< HEAD
-class Accuracy(Enum):  # from less accurate from the most
-=======
     From less accurate to the most:
      * fuzzy is when a date is just a string not representing a real date
        (like `someday`)
@@ -102,7 +83,6 @@
        (see datetime.datetime)
      * timezone ia a datetime.datetime accurate to the microseconds with tzinfo
     """
->>>>>>> 3eacad13
     fuzzy = 'fuzzy'
     date = 'date'
     datetime = 'datetime'
@@ -125,20 +105,12 @@
 class Date:
     """A date class that supports fuzzy dates.
 
-<<<<<<< HEAD
-    Date supports all the methods of the standard date class. A Date
-    can be constructed with:
-      - the fuzzy strings 'now', 'soon', '' (no date, default), or 'someday'
-      - a string containing an ISO format date: YYYY-MM-DD, or
-      - a date or Date instance, or
-=======
     A Date can be constructed with:
       - the fuzzy strings 'now', 'soon', '' (no date, default), or 'someday'
       - a string containing an ISO format date: YYYY-MM-DD
       - a datetime.date instance
       - a datetime.datetime instance
       - a GTG.core.dates.Date instance
->>>>>>> 3eacad13
       - a string containing a locale format date.
     """
 
@@ -151,38 +123,6 @@
         elif isinstance(value, Date):
             # Copy internal values from other Date object
             self.dt_value = value.dt_value
-<<<<<<< HEAD
-        elif value in ['None', None, '']:
-            self.dt_value = NODATE
-        elif isinstance(value, str):
-            for cls in date, datetime:
-                try:
-                    self.dt_value = cls.fromisoformat(value)
-                    break
-                except (ValueError,  # ignoring no iso format value
-                        AttributeError):  # ignoring python < 3.7
-                    pass
-            if self.dt_value is None:
-                for date_format, accuracy in DATE_FORMATS:
-                    try:
-                        self.dt_value = datetime.strptime(value, date_format)
-                        if accuracy is Accuracy.date:
-                            self.dt_value = self.dt_value.date()
-                        break
-                    except ValueError:
-                        pass
-            if self.dt_value is None:
-                try:  # it must be a fuzzy date
-                    self.dt_value = LOOKUP[str(value).lower()]
-                except KeyError:
-                    pass
-            if self.dt_value is None:
-                raise ValueError(f"Unknown value for date: '{value}'")
-        elif value in LOOKUP:
-            self.dt_value = LOOKUP[value]
-        else:
-            raise ValueError(f"Unknown value for date: '{value}'")
-=======
         elif value in {'None', None, ''}:
             self.dt_value = NODATE
         elif isinstance(value, str):
@@ -224,17 +164,6 @@
         if isinstance(self.dt_value, date):
             return Accuracy.date
         return Accuracy.fuzzy
->>>>>>> 3eacad13
-
-    @property
-    def accuracy(self):
-        if isinstance(self.dt_value, datetime):
-            if self.dt_value.tzinfo:
-                return Accuracy.timezone
-            return Accuracy.datetime
-        if isinstance(self.dt_value, date):
-            return Accuracy.date
-        return Accuracy.fuzzy
 
     def date(self):
         """ Map date into real date, i.e. convert fuzzy dates """
@@ -258,17 +187,6 @@
             return dt_value.astimezone(LOCAL_TIMEZONE).replace(tzinfo=None)
         if wanted_accuracy is Accuracy.date:
             return dt_value.date()
-<<<<<<< HEAD
-        raise AssertionError(f"Shouldn't get in that position for '{dt_value}'"
-                             f" actual {accuracy.value} "
-                             f"and wanted {wanted_accuracy.value}")
-
-    def dt_by_accuracy(self, wanted_accuracy: Accuracy):
-        if wanted_accuracy == self.accuracy:
-            return self.dt_value
-        if self.accuracy is Accuracy.fuzzy:
-            gtg_date = self.__class__(FUNCS[self.dt_value]())
-=======
         raise AssertionError(f"Couldn't process {dt_value!r} with actual "
                              f"accuracy is {accuracy.value} "
                              f"and we wanted {wanted_accuracy.value}")
@@ -283,7 +201,6 @@
             now = datetime.now()
             delta_days = {SOON: 15, SOMEDAY: 365, NODATE: 9999}
             gtg_date = Date(now + timedelta(delta_days[self.dt_value]))
->>>>>>> 3eacad13
             if gtg_date.accuracy is wanted_accuracy:
                 return gtg_date.dt_value
             return self._dt_by_accuracy(gtg_date.dt_value, gtg_date.accuracy,
@@ -291,11 +208,6 @@
         return self._dt_by_accuracy(self.dt_value, self.accuracy,
                                     wanted_accuracy)
 
-<<<<<<< HEAD
-    def _cast_for_operation(self, other, operation='comparison'):
-        if isinstance(other, timedelta):
-            if operation == 'comparison':
-=======
     def _cast_for_operation(self, other, is_comparison: bool = True):
         """Returns two values compatibles for operation or comparison.
         Will settle for the less accuracy: comparing a date and a datetime
@@ -303,7 +215,6 @@
         """
         if isinstance(other, timedelta):
             if is_comparison:
->>>>>>> 3eacad13
                 raise ValueError("can't compare with %r" % other)
             return self.dt_value, other
         if not isinstance(other, self.__class__):
@@ -318,19 +229,11 @@
                 other.dt_by_accuracy(Accuracy.fuzzy))
 
     def __add__(self, other):
-<<<<<<< HEAD
-        a, b = self._cast_for_operation(other, 'operation')
-        return a + b
-
-    def __sub__(self, other):
-        a, b = self._cast_for_operation(other, 'operation')
-=======
         a, b = self._cast_for_operation(other, is_comparison=False)
         return a + b
 
     def __sub__(self, other):
         a, b = self._cast_for_operation(other, is_comparison=False)
->>>>>>> 3eacad13
         return a - b
 
     __radd__ = __add__
@@ -360,16 +263,6 @@
         return a >= b
 
     def __str__(self):
-<<<<<<< HEAD
-        if self.accuracy is Accuracy.fuzzy:
-            return STRINGS[self.dt_value]
-        return self.dt_value.isoformat()
-
-    @property
-    def date_str(self):
-        if self.accuracy is Accuracy.fuzzy:
-            return STRINGS[self.dt_value]
-=======
         """ String representation - fuzzy dates are in English """
         if self.accuracy is Accuracy.fuzzy:
             strs = {SOON: 'soon', SOMEDAY: 'someday', NODATE: ''}
@@ -388,25 +281,13 @@
             now = datetime.now()
             if now - span <= self.dt_value < now + span:
                 return _('now')
->>>>>>> 3eacad13
         return self.date().strftime(locale.nl_langinfo(locale.D_FMT))
 
     def __repr__(self):
         return f"<Date({self})>"
-<<<<<<< HEAD
-
-    def xml_str(self):
-        """ Representation for XML - fuzzy dates are in English """
-        if self.accuracy is Accuracy.fuzzy:
-            return ENGLISH_STRINGS[self.dt_value]
-        return self.dt_by_accuracy(Accuracy.date).isoformat()
 
     def __bool__(self):
         return self.dt_value != NODATE
-=======
-
-    def __bool__(self):
-        return self.dt_value != NODATE
 
     def is_fuzzy(self):
         """
@@ -414,7 +295,6 @@
         now, soon, someday or no_date
         """
         return self.accuracy is Accuracy.fuzzy
->>>>>>> 3eacad13
 
     def days_left(self):
         """ Return the difference between the date and today in dates """
@@ -422,29 +302,18 @@
             return None
         return (self.dt_by_accuracy(Accuracy.date) - date.today()).days
 
-    def is_fuzzy(self):
-        return self.accuracy is Accuracy.fuzzy
-
-    @staticmethod
-    def today():
+    @classmethod
+    def today(cls):
         """ Return date for today """
-<<<<<<< HEAD
-        return Date(date.today())
-=======
         return cls(date.today())
->>>>>>> 3eacad13
-
-    @staticmethod
-    def tomorrow():
+
+    @classmethod
+    def tomorrow(cls):
         """ Return date for tomorrow """
-<<<<<<< HEAD
-        return Date(date.today() + timedelta(days=1))
-=======
         return cls(date.today() + timedelta(days=1))
->>>>>>> 3eacad13
-
-    @staticmethod
-    def now():
+
+    @classmethod
+    def now(cls):
         """ Return date representing fuzzy date now """
         return cls.today()
 
@@ -555,12 +424,7 @@
         offset = formats.get(string, None)
         if offset is None:
             return None
-<<<<<<< HEAD
-        else:
-            return today + timedelta(offset)
-=======
         return today + timedelta(offset)
->>>>>>> 3eacad13
 
     @classmethod
     def parse(cls, string):
@@ -757,6 +621,7 @@
             return self.dt_by_accuracy(Accuracy.date).strftime(locale_format)
 
 
+_GLOBAL_DATE_NOW = Date(NOW)
 _GLOBAL_DATE_SOON = Date(SOON)
 _GLOBAL_DATE_NODATE = Date(NODATE)
 _GLOBAL_DATE_SOMEDAY = Date(SOMEDAY)