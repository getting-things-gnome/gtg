# -----------------------------------------------------------------------------
# Getting Things GNOME! - a personal organizer for the GNOME desktop
# Copyright (c) 2008-2013 - Lionel Dricot & Bertrand Rousseau
#
# This program is free software: you can redistribute it and/or modify it under
# the terms of the GNU General Public License as published by the Free Software
# Foundation, either version 3 of the License, or (at your option) any later
# version.
#
# This program is distributed in the hope that it will be useful, but WITHOUT
# ANY WARRANTY; without even the implied warranty of MERCHANTABILITY or FITNESS
# FOR A PARTICULAR PURPOSE. See the GNU General Public License for more
# details.
#
# You should have received a copy of the GNU General Public License along with
# this program.  If not, see <http://www.gnu.org/licenses/>.
# -----------------------------------------------------------------------------

import os
import shutil
import logging
from datetime import datetime
from GTG.core.dates import Date

from lxml import etree

log = logging.getLogger(__name__)
# Total amount of backups
BACKUPS = 7

# Information on whether a backup was used
backup_used = {}


def task_from_element(task, element: etree.Element):
    """Populate task from XML element."""

    task.set_title(element.find('title').text)
    task.set_uuid(element.get('id'))
    task.set_status(element.attrib['status'])

    # Retrieving all dates
    dates = element.find('dates')
<<<<<<< HEAD
    for key, set_date in (('modified', task.set_modified),
                          ('added', task.set_added_date),
                          ('due', task.set_due_date),
                          ('done', task.set_closed_date),
                          ('start', task.set_start_date)):
        value = dates.find(key)
        if value is not None and value.text:
            set_date(Date(value.text))

    # supporting old ways of salvaging fuzzy dates
    for key, get_date, set_date in (
            ('fuzzyDue', task.get_due_date, task.set_due_date),
            ('fuzzyStart', task.get_start_date, task.set_start_date)):
        if not get_date() and dates.find(key) is not None \
                and dates.find(key).text:
            set_date(Date(dates.find(key).text))
=======

    modified = dates.find('modified').text
    task.set_modified(datetime.fromisoformat(modified))

    added = dates.find('added').text
    task.set_added_date(datetime.fromisoformat(added))

    # Dates
    try:
        done_date = Date.parse(dates.find('done').text)
        task.set_status(element.attrib['status'], donedate=done_date, init=True)
    except AttributeError:
        pass


    fuzzy_due_date = Date.parse(dates.findtext('fuzzyDue'))
    due_date = Date.parse(dates.findtext('due'))

    if fuzzy_due_date:
        task.set_due_date(fuzzy_due_date)
    elif due_date:
        task.set_due_date(due_date)


    fuzzy_start = dates.findtext('fuzzyStart')
    start = dates.findtext('start')

    if fuzzy_start:
        task.set_start_date(fuzzy_start)
    elif start:
        task.set_start_date(start)

>>>>>>> 1c1496bb

    # Recurring tasks
    recurring = element.find('recurring')
    recurring_enabled = recurring.get('enabled')

    recurring_term = recurring.findtext('term')

    if recurring_term:
        task.set_recurring(recurring_enabled == 'true',
                            None if recurring_term == 'None'
                            else recurring_term)

    try:
        recurring_updated_date = recurring.find('updated_date').text
        if recurring_updated_date:
            task.set_recurring_updated_date(Date(recurring_updated_date))
    except AttributeError:
        pass


    taglist = element.find('tags')

    if taglist is not None:
        [task.tag_added_by_id(t.text) for t in taglist.iter('tag')]

    # Content
    content = element.find('content').text or ''

    content = content.replace(']]&gt;', ']]>')
    task.set_text(content)

    # Subtasks
    subtasks = element.find('subtasks')

    for sub in subtasks.findall('sub'):
        task.add_child(sub.text)

    return task


def task_to_element(task) -> etree.Element:
    """Serialize task into XML Element."""

    element = etree.Element('task')

    element.set('id', task.get_id())
    element.set('status', task.get_status())
    element.set('uuid', task.get_uuid())
    element.set('recurring', str(task.get_recurring()))

    tags = etree.SubElement(element, 'tags')

    for t in task.get_tags():
        tag_tag = etree.SubElement(tags, 'tag')
        tag_tag.text = str(t.tid)

    title = etree.SubElement(element, 'title')
    title.text = task.get_title()

    dates = etree.SubElement(element, 'dates')

    for key, get_date in (('added', task.get_added_date),
                          ('modified', task.get_modified),
                          ('done', task.get_closed_date),
                          ('due', task.get_due_date),
                          ('start', task.get_start_date)):
        value = get_date()
        if value:
            etree.SubElement(dates, key).text = str(value)

    recurring = etree.SubElement(element, 'recurring')
    recurring.set('enabled', str(task.recurring).lower())

    recurring_term = etree.SubElement(recurring, 'term')
    recurring_term.text = str(task.get_recurring_term())

    recurring_updated_date_elem = etree.SubElement(recurring, 'updated_date')
    recurring_updated_date = task.get_recurring_updated_date()
    if recurring_updated_date: 
        recurring_updated_date_elem.text = recurring_update_date.isoformat()

    subtasks = etree.SubElement(element, 'subtasks')

    for subtask_id in task.get_children():
        sub = etree.SubElement(subtasks, 'sub')
        sub.text = subtask_id

    content = etree.SubElement(element, 'content')
    text = task.get_text()

    # Poor man's encoding.
    # CDATA's only poison is this combination of characters.
    text = text.replace(']]>', ']]&gt;')

    content.text = etree.CDATA(text)

    return element


def get_file_mtime(filepath: str) -> str:
    """Get date from file."""

    timestamp = os.path.getmtime(filepath)
    return datetime.fromtimestamp(timestamp).strftime('%Y-%m-%d')


def get_backup_name(filepath: str, i: int) -> str:
    """Get name of backups which are backup/ directory."""

    dirname, filename = os.path.split(filepath)
    backup_file = f"{filename}.bak.{i}" if i else filename

    return os.path.join(dirname, 'backup', backup_file)


def get_xml_tree(filepath: str) -> etree.ElementTree:
    """Parse XML file at filepath and get tree."""

    parser = etree.XMLParser(remove_blank_text=True, strip_cdata=False)

    with open(filepath, 'rb') as stream:
        tree = etree.parse(stream, parser=parser)

    return tree


def open_file(xml_path: str, root_tag: str) -> etree.ElementTree:
    """Open an XML file in a robust way

    If file could not be opened, try:
        - file__
        - file.bak.0
        - file.bak.1
        - .... until BACKUP_NBR

    If file doesn't exist, create a new file."""

    global backup_used

    files = [
        xml_path,            # Main file
        xml_path + '__',     # Temp file
    ]

    # Add backup files
    files += [get_backup_name(xml_path, i) for i in range(BACKUPS)]

    root = None
    backup_used = None

    for index, filepath in enumerate(files):
        try:
            log.debug('Opening file %s', filepath)
            root = get_xml_tree(filepath)

            # This was a backup. We should inform the user
            if index > 0:
                backup_used = {
                    'name': filepath,
                    'time': get_file_mtime(filepath)
                }

            # We could open a file, let's stop this loop
            break

        except FileNotFoundError:
            log.debug('File not found: %r. Trying next.', filepath)
            continue

        except PermissionError:
            log.debug('Not allowed to open: %r. Trying next.', filepath)
            continue

        except etree.XMLSyntaxError as error:
            log.debug('Syntax error in %r. %r. Trying next.', filepath, error)
            continue

    if root:
        return root

    # We couldn't open any file :(
    else:
        # Try making a new empty file and open it
        try:

            write_empty_file(xml_path, root_tag)
            return open_file(xml_path, root_tag)

        except IOError:
            raise SystemError(f'Could not write a file at {xml_path}')


def write_backups(filepath: str) -> None:
    """Make backups for the file at filepath."""

    current_back = BACKUPS
    backup_name = get_backup_name(filepath, None)
    backup_dir = os.path.dirname(backup_name)

    # Make sure backup dir exists
    try:
        os.makedirs(backup_dir, exist_ok=True)

    except IOError:
        log.error('Backup dir %r cannot be created!', backup_dir)
        return

    # Cycle backups
    while current_back > 0:
        older = f"{backup_name}.bak.{current_back}"
        newer = f"{backup_name}.bak.{current_back - 1}"

        if os.path.exists(newer):
            shutil.move(newer, older)

        current_back -= 1

    # bak.0 is always a fresh copy of the closed file
    # so that it's not touched in case of not opening next time
    bak_0 = f"{backup_name}.bak.0"
    shutil.copy(filepath, bak_0)

    # Add daily backup
    today = datetime.today().strftime('%Y-%m-%d')
    daily_backup = f'{backup_name}.{today}.bak'

    if not os.path.exists(daily_backup):
        shutil.copy(filepath, daily_backup)


def write_xml(filepath: str, tree: etree.ElementTree) -> None:
    """Write an XML file."""

    with open(filepath, 'wb') as stream:
        tree.write(stream, xml_declaration=True,
                   pretty_print=True,
                   encoding='UTF-8')


def create_dirs(filepath: str) -> None:
    """Create directory tree for filepath."""

    base_dir = os.path.dirname(filepath)
    try:
        os.makedirs(base_dir, exist_ok=True)
    except IOError as error:
        log.error("Error while creating directories: %r", error)


def save_file(filepath: str, root: etree.ElementTree) -> None:
    """Save an XML file."""

    temp_file = filepath + '__'

    if os.path.exists(filepath):
        os.rename(filepath, temp_file)

    try:
        write_xml(filepath, root)

        if os.path.exists(temp_file):
            os.remove(temp_file)

    except (IOError, FileNotFoundError):
        log.error('Could not write XML file at %r', filepath)
        create_dirs(filepath)


def write_empty_file(filepath: str, root_tag: str) -> None:
    """Write an empty tasks file."""

    root = etree.Element(root_tag)
    save_file(filepath, etree.ElementTree(root))


def skeleton() -> etree.Element:
    """Generate root XML tag and basic subtags."""

    root = etree.Element('gtgData')
    root.set('appVersion', '0.5')
    root.set('xmlVersion', '2')

    etree.SubElement(root, 'taglist')
    etree.SubElement(root, 'searchlist')
    etree.SubElement(root, 'tasklist')

    return root<|MERGE_RESOLUTION|>--- conflicted
+++ resolved
@@ -37,11 +37,10 @@
 
     task.set_title(element.find('title').text)
     task.set_uuid(element.get('id'))
-    task.set_status(element.attrib['status'])
 
     # Retrieving all dates
     dates = element.find('dates')
-<<<<<<< HEAD
+    done_date = None
     for key, set_date in (('modified', task.set_modified),
                           ('added', task.set_added_date),
                           ('due', task.set_due_date),
@@ -58,40 +57,6 @@
         if not get_date() and dates.find(key) is not None \
                 and dates.find(key).text:
             set_date(Date(dates.find(key).text))
-=======
-
-    modified = dates.find('modified').text
-    task.set_modified(datetime.fromisoformat(modified))
-
-    added = dates.find('added').text
-    task.set_added_date(datetime.fromisoformat(added))
-
-    # Dates
-    try:
-        done_date = Date.parse(dates.find('done').text)
-        task.set_status(element.attrib['status'], donedate=done_date, init=True)
-    except AttributeError:
-        pass
-
-
-    fuzzy_due_date = Date.parse(dates.findtext('fuzzyDue'))
-    due_date = Date.parse(dates.findtext('due'))
-
-    if fuzzy_due_date:
-        task.set_due_date(fuzzy_due_date)
-    elif due_date:
-        task.set_due_date(due_date)
-
-
-    fuzzy_start = dates.findtext('fuzzyStart')
-    start = dates.findtext('start')
-
-    if fuzzy_start:
-        task.set_start_date(fuzzy_start)
-    elif start:
-        task.set_start_date(start)
-
->>>>>>> 1c1496bb
 
     # Recurring tasks
     recurring = element.find('recurring')
