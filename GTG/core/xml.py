# -----------------------------------------------------------------------------
# Getting Things GNOME! - a personal organizer for the GNOME desktop
# Copyright (c) 2008-2013 - Lionel Dricot & Bertrand Rousseau
#
# This program is free software: you can redistribute it and/or modify it under
# the terms of the GNU General Public License as published by the Free Software
# Foundation, either version 3 of the License, or (at your option) any later
# version.
#
# This program is distributed in the hope that it will be useful, but WITHOUT
# ANY WARRANTY; without even the implied warranty of MERCHANTABILITY or FITNESS
# FOR A PARTICULAR PURPOSE. See the GNU General Public License for more
# details.
#
# You should have received a copy of the GNU General Public License along with
# this program.  If not, see <http://www.gnu.org/licenses/>.
# -----------------------------------------------------------------------------

import os
import shutil
import logging
from datetime import datetime
from GTG.core.dates import Date

from lxml import etree

log = logging.getLogger(__name__)
# Total amount of backups
BACKUPS = 7

# Information on whether a backup was used
backup_used = {}


def task_from_element(task, element: etree.Element):
    """Populate task from XML element."""

    task.set_title(element.find('title').text)
    task.set_uuid(element.get('id'))

    # Retrieving all dates
    dates = element.find('dates')
    done_date = None
    for key, set_date in (('modified', task.set_modified),
                          ('added', task.set_added_date),
                          ('due', task.set_due_date),
                          ('done', task.set_closed_date),
                          ('start', task.set_start_date)):
        value = dates.find(key)
        if value is not None and value.text:
            set_date(Date(value.text))

    # supporting old ways of salvaging fuzzy dates
    for key, get_date, set_date in (
            ('fuzzyDue', task.get_due_date, task.set_due_date),
            ('fuzzyStart', task.get_start_date, task.set_start_date)):
        if not get_date() and dates.find(key) is not None \
                and dates.find(key).text:
            set_date(Date(dates.find(key).text))

    # Recurring tasks
    recurring = element.find('recurring')
    recurring_enabled = recurring.get('enabled')

    recurring_term = recurring.findtext('term')

    if recurring_term:
        task.set_recurring(recurring_enabled == 'true',
                           None if recurring_term == 'None' else recurring_term)

    try:
        recurring_updated_date = recurring.find('updated_date').text
        if recurring_updated_date:
            task.set_recurring_updated_date(Date(recurring_updated_date))
    except AttributeError:
        pass

    taglist = element.find('tags')


    if taglist is not None:
        [task.tag_added_by_id(t.text) for t in taglist.iter('tag')]

    # Content
    content = element.find('content').text or ''

    content = content.replace(']]&gt;', ']]>')
    task.set_text(content)

    # Subtasks
    subtasks = element.find('subtasks')

    for sub in subtasks.findall('sub'):
        task.add_child(sub.text)

    return task


def task_to_element(task) -> etree.Element:
    """Serialize task into XML Element."""

    element = etree.Element('task')

    element.set('id', task.get_id())
    element.set('status', task.get_status())
    element.set('uuid', task.get_uuid())
    element.set('recurring', str(task.get_recurring()))

    tags = etree.SubElement(element, 'tags')

    for t in task.get_tags():
        tag_tag = etree.SubElement(tags, 'tag')
        tag_tag.text = str(t.tid)

    title = etree.SubElement(element, 'title')
    title.text = task.get_title()

    dates = etree.SubElement(element, 'dates')

<<<<<<< HEAD
    added_date = etree.SubElement(dates, 'added')
    added_date.text = task.get_added_date().xml_str()

    modified_date = etree.SubElement(dates, 'modified')
    modified_date.text = Date(task.get_modified()).xml_str()

    done_date = etree.SubElement(dates, 'done')
    done_date.text = task.get_closed_date().xml_str()

    due_date = task.get_due_date()
    due_tag = 'fuzzyDue' if due_date.is_fuzzy() else 'due'
    due = etree.SubElement(dates, due_tag)
    due.text = due_date.xml_str()

    start_date = task.get_start_date()
    start_tag = 'fuzzyStart' if start_date.is_fuzzy() else 'start'
    start = etree.SubElement(dates, start_tag)
    start.text = start_date.xml_str()
=======
    for key, get_date in (('added', task.get_added_date),
                          ('modified', task.get_modified),
                          ('done', task.get_closed_date),
                          ('due', task.get_due_date),
                          ('start', task.get_start_date)):
        value = get_date()
        if value:
            etree.SubElement(dates, key).text = str(value)
>>>>>>> 3eacad13

    recurring = etree.SubElement(element, 'recurring')
    recurring.set('enabled', str(task.recurring).lower())

    recurring_term = etree.SubElement(recurring, 'term')
    recurring_term.text = str(task.get_recurring_term())

    recurring_updated_date_elem = etree.SubElement(recurring, 'updated_date')
    recurring_updated_date = task.get_recurring_updated_date()
    if recurring_updated_date: 
        recurring_updated_date_elem.text = recurring_update_date.isoformat()

    subtasks = etree.SubElement(element, 'subtasks')

    for subtask_id in task.get_children():
        sub = etree.SubElement(subtasks, 'sub')
        sub.text = subtask_id

    content = etree.SubElement(element, 'content')
    text = task.get_text()

    # Poor man's encoding.
    # CDATA's only poison is this combination of characters.
    text = text.replace(']]>', ']]&gt;')

    content.text = etree.CDATA(text)

    return element


def get_file_mtime(filepath: str) -> str:
    """Get date from file."""

    timestamp = os.path.getmtime(filepath)
    return datetime.fromtimestamp(timestamp).strftime('%Y-%m-%d')


def get_backup_name(filepath: str, i: int) -> str:
    """Get name of backups which are backup/ directory."""

    dirname, filename = os.path.split(filepath)
    backup_file = f"{filename}.bak.{i}" if i else filename

    return os.path.join(dirname, 'backup', backup_file)


def get_xml_tree(filepath: str) -> etree.ElementTree:
    """Parse XML file at filepath and get tree."""

    parser = etree.XMLParser(remove_blank_text=True, strip_cdata=False)

    with open(filepath, 'rb') as stream:
        tree = etree.parse(stream, parser=parser)

    return tree


def open_file(xml_path: str, root_tag: str) -> etree.ElementTree:
    """Open an XML file in a robust way

    If file could not be opened, try:
        - file__
        - file.bak.0
        - file.bak.1
        - .... until BACKUP_NBR

    If file doesn't exist, create a new file."""

    global backup_used

    files = [
        xml_path,            # Main file
        xml_path + '__',     # Temp file
    ]

    # Add backup files
    files += [get_backup_name(xml_path, i) for i in range(BACKUPS)]

    root = None
    backup_used = None

    for index, filepath in enumerate(files):
        try:
            log.debug('Opening file %s', filepath)
            root = get_xml_tree(filepath)

            # This was a backup. We should inform the user
            if index > 0:
                backup_used = {
                    'name': filepath,
                    'time': get_file_mtime(filepath)
                }

            # We could open a file, let's stop this loop
            break

        except FileNotFoundError:
            log.debug('File not found: %r. Trying next.', filepath)
            continue

        except PermissionError:
            log.debug('Not allowed to open: %r. Trying next.', filepath)
            continue

        except etree.XMLSyntaxError as error:
            log.debug('Syntax error in %r. %r. Trying next.', filepath, error)
            continue

    if root:
        return root

    # We couldn't open any file :(
    else:
        # Try making a new empty file and open it
        try:

            write_empty_file(xml_path, root_tag)
            return open_file(xml_path, root_tag)

        except IOError:
            raise SystemError(f'Could not write a file at {xml_path}')


def write_backups(filepath: str) -> None:
    """Make backups for the file at filepath."""

    current_back = BACKUPS
    backup_name = get_backup_name(filepath, None)
    backup_dir = os.path.dirname(backup_name)

    # Make sure backup dir exists
    try:
        os.makedirs(backup_dir, exist_ok=True)

    except IOError:
        log.error('Backup dir %r cannot be created!', backup_dir)
        return

    # Cycle backups
    while current_back > 0:
        older = f"{backup_name}.bak.{current_back}"
        newer = f"{backup_name}.bak.{current_back - 1}"

        if os.path.exists(newer):
            shutil.move(newer, older)

        current_back -= 1

    # bak.0 is always a fresh copy of the closed file
    # so that it's not touched in case of not opening next time
    bak_0 = f"{backup_name}.bak.0"
    shutil.copy(filepath, bak_0)

    # Add daily backup
    today = datetime.today().strftime('%Y-%m-%d')
    daily_backup = f'{backup_name}.{today}.bak'

    if not os.path.exists(daily_backup):
        shutil.copy(filepath, daily_backup)


def write_xml(filepath: str, tree: etree.ElementTree) -> None:
    """Write an XML file."""

    with open(filepath, 'wb') as stream:
        tree.write(stream, xml_declaration=True,
                   pretty_print=True,
                   encoding='UTF-8')


def create_dirs(filepath: str) -> None:
    """Create directory tree for filepath."""

    base_dir = os.path.dirname(filepath)
    try:
        os.makedirs(base_dir, exist_ok=True)
    except IOError as error:
        log.error("Error while creating directories: %r", error)


def save_file(filepath: str, root: etree.ElementTree) -> None:
    """Save an XML file."""

    temp_file = filepath + '__'

    if os.path.exists(filepath):
        os.rename(filepath, temp_file)

    try:
        write_xml(filepath, root)

        if os.path.exists(temp_file):
            os.remove(temp_file)

    except (IOError, FileNotFoundError):
        log.error('Could not write XML file at %r', filepath)
        create_dirs(filepath)


def write_empty_file(filepath: str, root_tag: str) -> None:
    """Write an empty tasks file."""

    root = etree.Element(root_tag)
    save_file(filepath, etree.ElementTree(root))


def skeleton() -> etree.Element:
    """Generate root XML tag and basic subtags."""

    root = etree.Element('gtgData')
    root.set('appVersion', '0.5')
    root.set('xmlVersion', '2')

    etree.SubElement(root, 'taglist')
    etree.SubElement(root, 'searchlist')
    etree.SubElement(root, 'tasklist')

    return root<|MERGE_RESOLUTION|>--- conflicted
+++ resolved
@@ -117,26 +117,6 @@
 
     dates = etree.SubElement(element, 'dates')
 
-<<<<<<< HEAD
-    added_date = etree.SubElement(dates, 'added')
-    added_date.text = task.get_added_date().xml_str()
-
-    modified_date = etree.SubElement(dates, 'modified')
-    modified_date.text = Date(task.get_modified()).xml_str()
-
-    done_date = etree.SubElement(dates, 'done')
-    done_date.text = task.get_closed_date().xml_str()
-
-    due_date = task.get_due_date()
-    due_tag = 'fuzzyDue' if due_date.is_fuzzy() else 'due'
-    due = etree.SubElement(dates, due_tag)
-    due.text = due_date.xml_str()
-
-    start_date = task.get_start_date()
-    start_tag = 'fuzzyStart' if start_date.is_fuzzy() else 'start'
-    start = etree.SubElement(dates, start_tag)
-    start.text = start_date.xml_str()
-=======
     for key, get_date in (('added', task.get_added_date),
                           ('modified', task.get_modified),
                           ('done', task.get_closed_date),
@@ -145,7 +125,6 @@
         value = get_date()
         if value:
             etree.SubElement(dates, key).text = str(value)
->>>>>>> 3eacad13
 
     recurring = etree.SubElement(element, 'recurring')
     recurring.set('enabled', str(task.recurring).lower())
