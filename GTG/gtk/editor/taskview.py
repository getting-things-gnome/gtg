# -*- coding: utf-8 -*-
# -----------------------------------------------------------------------------
# Getting Things GNOME! - a personal organizer for the GNOME desktop
# Copyright (c) 2008-2012 - Lionel Dricot & Bertrand Rousseau
#
# This program is free software: you can redistribute it and/or modify it under
# the terms of the GNU General Public License as published by the Free Software
# Foundation, either version 3 of the License, or (at your option) any later
# version.
#
# This program is distributed in the hope that it will be useful, but WITHOUT
# ANY WARRANTY; without even the implied warranty of MERCHANTABILITY or FITNESS
# FOR A PARTICULAR PURPOSE. See the GNU General Public License for more
# details.
#
# You should have received a copy of the GNU General Public License along with
# this program.  If not, see <http://www.gnu.org/licenses/>.
# -----------------------------------------------------------------------------
"""
This class implements a Gtk.TextView but with many other features
like hyperlink and other stuff special for GTG

For your information, a GtkTextView always contains a Gtk.TextBuffer which
Contains the text. Ours is called self.buff (how original !)

This is a class taken originally from
http://trac.atzm.org/index.cgi/wiki/PyGTK
It was in Japanese and I didn't understand anything but the code.
"""


import os

from gi.repository import GObject, Gtk, Gdk, Pango

from webbrowser import open as openurl
from GTG.gtk.editor import taskviewserial
from GTG.tools      import urlregex

separators = [' ', ',', '\n', '\t', '!', '?', ';', '\0', '(', ')']
#those separators are only separators if followed by a space. Else, they
#are part of the word
specials_separators = ['.', '/']

bullet1_ltr = '→'
bullet1_rtl = '←'


class TaskView(Gtk.TextView):
    __gtype_name__ = 'HyperTextView'
<<<<<<< HEAD
    __gsignals__ = {'anchor-clicked': (GObject.SignalFlags.RUN_LAST, \
                     None, (str, str, int))}
    __gproperties__ = {
        'link': (GObject.TYPE_PYOBJECT, 'link color',\
                  'link color of TextView', GObject.PARAM_READWRITE),
        'failedlink': (GObject.TYPE_PYOBJECT, 'failed link color',\
                  'failed link color of TextView', GObject.PARAM_READWRITE),
        'active': (GObject.TYPE_PYOBJECT, 'active color', \
                  'active color of TextView', GObject.PARAM_READWRITE),
        'hover': (GObject.TYPE_PYOBJECT, 'link:hover color', \
                  'link:hover color of TextView', GObject.PARAM_READWRITE),
        'tag': (GObject.TYPE_PYOBJECT, 'tag color', \
                  'tag color of TextView', GObject.PARAM_READWRITE),
        'done': (GObject.TYPE_PYOBJECT, 'link color', \
                  'link color of TextView', GObject.PARAM_READWRITE),
        'indent': (GObject.TYPE_PYOBJECT, 'indent color', \
                  'indent color of TextView', GObject.PARAM_READWRITE),
=======
    __gsignals__ = {'anchor-clicked': (gobject.SIGNAL_RUN_LAST,
                     None, (str, str, int))}
    __gproperties__ = {
        'link': (gobject.TYPE_PYOBJECT, 'link color',
                  'link color of TextView', gobject.PARAM_READWRITE),
        'failedlink': (gobject.TYPE_PYOBJECT, 'failed link color',
                  'failed link color of TextView', gobject.PARAM_READWRITE),
        'active': (gobject.TYPE_PYOBJECT, 'active color',
                  'active color of TextView', gobject.PARAM_READWRITE),
        'hover': (gobject.TYPE_PYOBJECT, 'link:hover color',
                  'link:hover color of TextView', gobject.PARAM_READWRITE),
        'tag': (gobject.TYPE_PYOBJECT, 'tag color',
                  'tag color of TextView', gobject.PARAM_READWRITE),
        'done': (gobject.TYPE_PYOBJECT, 'link color',
                  'link color of TextView', gobject.PARAM_READWRITE),
        'indent': (gobject.TYPE_PYOBJECT, 'indent color',
                  'indent color of TextView', gobject.PARAM_READWRITE),
>>>>>>> c4fdff87
        }

    def do_get_property(self, prop):
        try:
            return getattr(self, prop.name)
        except AttributeError:
            raise AttributeError('unknown property %s' % prop.name)

    def do_set_property(self, prop, val):
        if prop.name in self.__gproperties__.keys():
            setattr(self, prop.name, val)
        else:
            raise AttributeError('unknown property %s' % prop.name)

    #Yes, we want to redefine the buffer. Disabling pylint on that error.
<<<<<<< HEAD
    def __init__(self, requester, clipboard):
        Gtk.TextView.__init__(self)
        self.buff = self.get_buffer()
        self.req = requester
        #Buffer init
        self.link = {'background': 'white', 'foreground': '#007bff', \
                      'underline': Pango.Underline.SINGLE, \
                      'strikethrough': False}
        self.failedlink = {'background': 'white', 'foreground': '#ff5454', \
                      'underline': Pango.Underline.NONE, \
=======
    def __init__(self, requester, clipboard, buffer=None):
        #pylint: disable-msg=W0622
        gtk.TextView.__init__(self, buffer)
        self.buff = self.get_buffer()
        self.req = requester
        #Buffer init
        self.link = {'background': 'white', 'foreground': '#007bff',
                      'underline': pango.UNDERLINE_SINGLE,
                      'strikethrough': False}
        self.failedlink = {'background': 'white', 'foreground': '#ff5454',
                      'underline': pango.UNDERLINE_NONE,
>>>>>>> c4fdff87
                      'strikethrough': False}
        self.done = {'background': 'white', 'foreground': 'gray',
                                    'strikethrough': True}
<<<<<<< HEAD
        self.active = {'background': 'light gray', 'foreground': '#ff1e00',\
                                    'underline': Pango.Underline.SINGLE}
        self.hover  = {'background': 'light gray'}
=======
        self.active = {'background': 'light gray', 'foreground': '#ff1e00',
                                    'underline': pango.UNDERLINE_SINGLE}
        self.hover = {'background': 'light gray'}
>>>>>>> c4fdff87
        self.tag = {'background': "#FFea00", 'foreground': 'black'}
        self.indent = {'scale': 1.4, 'editable': False, 'left-margin': 10,
                                 "accumulative-margin": True}

        ###### Tag we will use ######
        # We use the tag table (tag are defined here
        # but set in self.modified)
        self.table = self.buff.get_tag_table()
        # Tag for title
        self.title_tag = self.buff.create_tag("title", foreground="#007bff",
                            scale=1.6, underline=1)
        self.title_tag.set_property("pixels-above-lines", 10)
        self.title_tag.set_property("pixels-below-lines", 10)
        # Tag for highlight (tags are automatically added to the tag table)
        self.buff.create_tag("fluo", background="#F0F")
        # Tag for bullets
        self.buff.create_tag("bullet", scale=1.6)
        #end = self.buff.get_end_iter()

        #This is the list of all the links in our task
        self.__tags = []
        #This is a simple stack used by the serialization
        self.__tag_stack = {}

        #Signals
        self.connect('motion-notify-event', self._motion)
        self.connect('focus-out-event',
            lambda w, e: self.table.foreach(self.__tag_reset, e.window))
        self.insert_sigid = self.buff.connect('insert-text',
                                              self._insert_at_cursor)
        self.delete_sigid = self.buff.connect("delete-range",
            self._delete_range)
        self.connect('copy-clipboard', self.copy_clipboard, "copy")
        self.connect('cut-clipboard', self.copy_clipboard, "cut")
        self.connect('paste-clipboard', self.paste_clipboard)

        self.connect('drag-data-received', self.drag_receive)

        #All the typical properties of our textview
        self.set_wrap_mode(Gtk.WrapMode.WORD)
        self.set_editable(True)
        self.set_cursor_visible(True)
        self.buff.set_modified(False)

        #Let's try with serializing
        mime_type = 'application/x-gtg-task'
        serializer = taskviewserial.Serializer()
        self.serializer = serializer
        unserializer = taskviewserial.Unserializer(self)
<<<<<<< HEAD
        self.unserializer = unserializer
        # FIXME after discussion with Lionel remove those functions and simplify the code
        #self.serialize_format = self.buff.register_serialize_format(mime_type, serializer.serialize, None)
        #self.deserialize_format = self.buff.register_deserialize_format(mime_type, unserializer.unserialize, None)
=======
        self.buff.register_serialize_format(self.mime_type,
            serializer.serialize, None)
        self.buff.register_deserialize_format(self.mime_type,
            unserializer.unserialize, None)
>>>>>>> c4fdff87

        #The list of callbacks we have to set
        self.remove_tag_callback = None
        self.add_tag_callback = None
        self.get_tagslist = None
        self.get_subtasks = None
        self.remove_subtask =None
        self.__refresh_cb = None  # refresh the editor window
        self.open_task = None # open another task
        self.new_subtask_callback = None # create a subtask
        self.save_task = None #This will save the task without refreshing all

        #The signal emitted each time the buffer is modified
        #Putting it at the end to avoid doing it too much when starting
        self.modified_sigid = self.buff.connect("changed", self.modified)
        self.backspace_sigid = self.connect("backspace", self.backspace)
        self.tobe_refreshed = False
        self.clipboard = clipboard

        if self.get_direction() == Gtk.TextDirection.RTL:
            self.bullet1 = bullet1_rtl
        else:
            self.bullet1 = bullet1_ltr
        self.editable = False

    def drag_receive(self, widget, context, x, y, selection, datatype, etime):
        """ After drag and drop just insert it and refresh the editor

        Example usage: drag and drop of file links """
        self.buff.insert_at_cursor(selection.data)
        self.modified(full=True)
        self.stop_emission('drag-data-received')


    #editable means that the user can edit the taskview
    #this is initially set at False and then to True once the editor window
    #is displayed.
    #this is used to avoid saving the task when the window is still
    #not displayed
    def set_editable(self, boule):
        self.editable = boule

    def get_editable(self):
        return self.editable

    #This function is called to refresh the editor
    #Specially when we change the title
    def refresh(self, title):
        if self.__refresh_cb:
            self.__refresh_cb(title)

    def refresh_callback(self, funct):
        self.__refresh_cb = funct

    #This callback is called to add a new tag
    def set_add_tag_callback(self, funct):
        self.add_tag_callback = funct

    #This callback is called to add a new tag
    def set_remove_tag_callback(self, funct):
        self.remove_tag_callback = funct

    #This callback is called to have the list of tags of a task
    def set_get_tagslist_callback(self, funct):
        self.get_tagslist = funct

    #This callback is called to create a new subtask
    def set_subtask_callback(self, funct):
        self.new_subtask_callback = funct

    #This callback is called to open another task
    def open_task_callback(self, funct):
        self.open_task = funct

    #This was historically a callback but it returns the title
    def get_subtasktitle(self, tid):
        task = self.req.get_task(tid)
        if task:
            return task.get_title()
        else:
            return None

    #This callback is called to get the list of tid of subtasks
    def subtasks_callback(self, funct):
        self.get_subtasks = funct

    #This callback is called to remove a subtask by its pid
    def removesubtask_callback(self, funct):
        self.remove_subtask = funct

    def save_task_callback(self, funct):
        self.save_task = funct

    #Buffer related functions
    #Those functions are higly related and should always be symetrical
    #See also the serializing functions
 #### The "Set text" group ########
    #This set the text of the buffer (and replace any existing one)
    #without deserializing (used for the title)
    def set_text(self, stri):
        self.buff.set_text(stri)
    #This append text at the end of the buffer after deserializing it
    def insert(self, text, _iter=None):
        if _iter is None:
            _iter = self.buff.get_end_iter()
        #Ok, this line require an integer at some place !
        #disable the insert and modified signals
        reconnect_insert = False
        reconnect_modified = False
        if self.insert_sigid:
            self.buff.disconnect(self.insert_sigid)
            self.insert_sigid = False
            reconnect_insert = True
        if self.modified_sigid:
            self.buff.disconnect(self.modified_sigid)
            self.modified_sigid = False
            reconnect_modified = True

        #deserialize
        #self.buff.deserialize(self.buff, self.deserialize_format, _iter, text)
        self.unserializer.unserialize(self.buff, self.buff, _iter, 0, text, None, None)

        #reconnect
        if reconnect_insert:
            self.insert_sigid = self.buff.connect('insert-text',
                self._insert_at_cursor)
        if reconnect_modified:
            self.modified_sigid = self.buff.connect("changed", self.modified)

    #This insert raw text without deserializing
    def insert_text(self, text, _iter=None):
        if _iter is None:
            _iter = self.buff.get_end_iter()
        self.buff.insert(_iter, text)

    #We cannot get an insert in the title
    def get_insert(self):
        mark = self.buff.get_insert()
        itera = self.buff.get_iter_at_mark(mark)
        if itera.get_line() == 0:
            itera.forward_line()
        return itera

    def insert_with_anchor(self, text, anchor=None, _iter=None, typ=None):
        b = self.get_buffer()
        if _iter is None:
            _iter = b.get_end_iter()
        if anchor is None:
            anchor = text
        tag = self.create_anchor_tag(b, anchor, text, typ=typ)
        b.insert_with_tags(_iter, text, tag)

    def check_link(self, url):
        """ Check if the link is correct

        file:// link can lead to uncorrect file, it should be disabled
        """
        if url.startswith('file://'):
            filepath = url[len('file://'):]
            return os.path.exists(filepath)
        else:
            return True

    def create_anchor_tag(self, b, anchor, text=None, typ=None):
        #We cannot have two tags with the same name
        #That's why the link tag has no name
        #but it has a "is_anchor" property
        if typ == "http":
            linktype = 'link'
        #By default, the type is a subtask
        else:
            task = self.req.get_task(anchor)
            if task and task.get_status() == "Active":
                linktype = 'link'
            else:
                linktype = 'done'

        if linktype == 'link' and not self.check_link(anchor):
            linktype = 'failedlink'

<<<<<<< HEAD
        tag = b.create_tag(None, **self.get_property(linktype)) #pylint: disable-msg=W0142
        tag.is_anchor = True
        tag.link = anchor
=======
        #pylint: disable-msg=W0142
        tag = b.create_tag(None, **self.get_property(linktype))
        tag.set_data('is_anchor', True)
        tag.set_data('link', anchor)
>>>>>>> c4fdff87
        if typ:
            tag.type = typ
        tag.connect('event', self._tag_event, text, anchor, typ)
        self.__tags.append(tag)
        return tag

    #Apply the tag tag to a set of TextMarks (not Iter)
    def apply_tag_tag(self, buff, tag, s, e):
        ss = buff.get_iter_at_mark(s)
        ee = buff.get_iter_at_mark(e)
        #If the tag is already applied, we do nothing
        t_list = ss.get_tags()
        texttag = None
        already = False
        for t in t_list:
            if hasattr(t, 'is_tag') and t.tagname == tag:
                texttag = t
                if ss.begins_tag(t) and ee.ends_tag(t):
                    already = True
        if not texttag:
<<<<<<< HEAD
            texttag = buff.create_tag(None,**self.get_property('tag'))#pylint: disable-msg=W0142
            texttag.is_tag = True
            texttag.tagname = tag
=======
            #pylint: disable-msg=W0142
            texttag = buff.create_tag(None, **self.get_property('tag'))
            texttag.set_data('is_tag', True)
            texttag.set_data('tagname', tag)
>>>>>>> c4fdff87
            #This one is for marks
        if not already:
            self.__apply_tag_to_mark(s, e, tag=texttag)

    #Apply the tag tag to a set of TextMarks (not Iter)
    #Also change the subtask title if needed
    def apply_subtask_tag(self, buff, subtask, s, e):
        i_s = buff.get_iter_at_mark(s)
        i_e = buff.get_iter_at_mark(e)
        tex = buff.get_text(i_s, i_e, True)
        #we don't accept \n in a subtask title
        if "\n" in tex:
            i_e = i_s.copy()
            while i_e.get_char() != "\n":
                i_e.forward_char()
            buff.move_mark(e, i_e)
            tex = buff.get_text(i_s, i_e, True)
        if len(tex) > 0:
            self.req.get_task(subtask).set_title(tex)
<<<<<<< HEAD
            texttag = self.create_anchor_tag(buff, subtask, text=tex, typ="subtask")
            texttag.is_subtask = True
            texttag.child = subtask
=======
            texttag = self.create_anchor_tag(buff, subtask, text=tex,
                typ="subtask")
            texttag.set_data('is_subtask', True)
            texttag.set_data('child', subtask)
>>>>>>> c4fdff87
            #This one is for marks
            self.__apply_tag_to_mark(s, e, tag=texttag)
        else:
            self.remove_subtask(subtask)
            buff.delete_mark(s)
            buff.delete_mark(e)

    def create_indent_tag(self, buff, level):
<<<<<<< HEAD
        tag = buff.create_tag(None, **self.get_property('indent'))#pylint: disable-msg=W0142
        tag.is_indent = True
        tag.indent_level = level
=======
        #pylint: disable-msg=W0142
        tag = buff.create_tag(None, **self.get_property('indent'))
        tag.set_data('is_indent', True)
        tag.set_data('indent_level', level)
>>>>>>> c4fdff87
        return tag

    #Insert a list of subtasks at the end of the buffer
    def insert_subtasks(self, st_list):
        for tid in st_list:
            line_nbr = self.buff.get_end_iter().get_line()
            #Warning, we have to take the next line !
            self.write_subtask(self.buff, line_nbr+1, tid)

    #Insert a list of tag in the first line of the buffer
    def insert_tags(self, tag_list):
        #First, we don't insert tags that are already present
        for t in self.get_tagslist():
            if t in tag_list:
                tag_list.remove(t)
        if len(tag_list) > 0:
            #We insert them just after the title
            #We use the current first line if it begins with a tag
            firstline = self.buff.get_iter_at_line(1)
            newline = True
            for tt in firstline.get_tags():
                if hasattr(tt, 'is_tag'):
                    newline = False
                    firstline.forward_to_line_end()
                    # Now we should check if the current char is
                    # a separator or not
                    # Currently, we insert a space
                    self.insert_text(" ", firstline)
            # Now we check if this newline is empty
            # (it contains only " " and ",")
    #        if newline:
    #            endline = firstline.copy()
    #            if not endline.ends_line():
    #                endline.forward_to_line_end()
    #            text = self.buff.get_text(firstline, endline)
    #            if not text.strip(", "):
    #                newline = False
    #                firstline.forward_to_line_end()
            #Now we can process
            if newline:
                firstline = self.buff.get_iter_at_line(0)
                firstline.forward_to_line_end()
                self.insert_text("\n", firstline)
                firstline = self.buff.get_iter_at_line(1)
            line_mark = self.buff.create_mark("firstline", firstline, False)
            #self.tv.insert_at_mark(buf, line_mark, "\n")
            ntags = len(tag_list)
            for t in tag_list:
                ntags = ntags - 1
                self.insert_at_mark(self.buff, line_mark, t)
                if ntags != 0:
                    self.insert_at_mark(self.buff, line_mark, ",")
            self.buff.delete_mark(line_mark)
            self.modified(full=True)

    # add a tag to the last line of the task
    def insert_tag(self, tag):
        lastline = self.buff.get_end_iter()
        lastline.forward_to_line_end()
        self.insert_text("\n", lastline)

        line_mark = self.buff.create_mark("lastline", lastline, False)
        self.insert_at_mark(self.buff, line_mark, tag)

    #this function select and highligth the title (first line)
    def select_title(self):
        start = self.buff.get_start_iter()
        stop = start.copy()
        stop.forward_to_line_end()
        self.buff.select_range(start, stop)

 ##### The "Get text" group #########
    #Get the complete serialized text
    #But without the title
    def get_text(self):
        #we get the text
        start = self.buff.get_start_iter()
        start.forward_to_line_end()
        conti = True
        while conti and not start.ends_tag(self.table.lookup("title")):
            conti = start.forward_line()
            if conti:
                conti = start.forward_to_line_end()
        #we go to the next line, just after the title
        start.forward_line()
        end = self.buff.get_end_iter()
        texte = self.serializer.serialize(self.buff, self.buff, start, end, 1, None)

        return texte
    #Get the title of the task (aka the first line of the buffer)
    def get_title(self):
        start = self.buff.get_start_iter()
        end = self.buff.get_start_iter()
        end.forward_to_line_end()
        #The boolean stays True as long as we are in the buffer
        conti = True
        while conti and not end.ends_tag(self.table.lookup("title")):
            conti = end.forward_line()
            if conti:
                conti = end.forward_to_line_end()
        #We don't want to deserialize the title
        #Let's get the pure text directly
        title = unicode(self.buff.get_text(start, end, True))
        #Let's strip blank lines
        stripped = title.strip(' \n\t')
        return stripped

    ### PRIVATE FUNCTIONS #####################################################
    #This function is called so frequently that we should optimize it more.
    def modified(self, buff=None, full=False, refresheditor=True):
        """Called when the buffer has been modified.

        It reflects the changes by:

          1. Applying the title style on the first line
          2. Changing the name of the window if title change
        """
        tags_before = self.get_tagslist()
        if not buff:
            buff = self.buff
        cursor_mark = buff.get_insert()
        cursor_iter = buff.get_iter_at_mark(cursor_mark)
        table = buff.get_tag_table()
        #This should be called only if we are on the title line
        #As an optimisation
        #But we should still get the title_end iter
        if full or self.is_at_title(buff, cursor_iter):
            #The apply title is very expensive because
            #It involves refreshing the whole task tree
            title_end = self._apply_title(buff, refresheditor)

        if full:
            local_start = title_end.copy()
            local_end = buff.get_end_iter()
        else:
            #We analyse only the current line
            local_start = cursor_iter.copy()
            local_start.set_line(local_start.get_line())
            local_end = cursor_iter.copy()
            local_end.forward_lines(2)
        #if full=False we detect tag only on the current line

        #The following 3 lines are a quick ugly fix for bug #359469
#        temp = buff.get_iter_at_line(1)
#        temp.backward_char()
#        self._detect_tag(buff, temp, buff.get_end_iter())
        #This should be the good line
        self._detect_tag(buff, local_start, local_end)
        self._detect_url(buff, local_start, local_end)

        #subt_list = self.get_subtasks()
        #First, we remove the olds tags
        tag_list = []

        def subfunc(texttag, data=None): #pylint: disable-msg=W0613
            if hasattr(texttag, 'is_subtask'):
                tag_list.append(texttag)
<<<<<<< HEAD
        table.foreach(subfunc, None)
=======

        table.foreach(subfunc)
>>>>>>> c4fdff87
        start, end = buff.get_bounds()
        for t in tag_list:
            buff.remove_tag(t, start, end)
            table.remove(t)

        #We apply the hyperlink tag to subtask
        for s in self.get_subtasks():
            start_mark = buff.get_mark(s)
            # "applying %s to %s - %s"%(s, start_mark, end_mark)
            if start_mark:
                #In fact, the subtask mark always go to the end of line.
                start_i = buff.get_iter_at_mark(start_mark)
                if self._get_indent_level(start_i) > 0:
                    start_i.forward_to_line_end()
                    end_mark = buff.create_mark("/%s"%s, start_i, False)
                    self.apply_subtask_tag(buff, s, start_mark, end_mark)
                else:
                    self.remove_subtask(s)


        #Now we apply the tag tag to the marks
        for t in self.get_tagslist():
            start_mark = buff.get_mark(t)
            end_mark = buff.get_mark("/%s"%t)
            # "applying %s to %s - %s"%(t, start_mark, end_mark)
            if start_mark and end_mark:
                self.apply_tag_tag(buff, t, start_mark, end_mark)

        #Ok, we took care of the modification
        self.buff.set_modified(False)
        #Else we save the task anyway (but without refreshing all)
        if self.save_task:
            self.save_task()

    #Detect URL in the tasks
    #It's ugly...
    def _detect_url(self, buff, start, end):
        #subt_list = self.get_subtasks()
        #First, we remove the olds tags
        tag_list = []
        table = buff.get_tag_table()

        def subfunc(texttag, data=None):
            if hasattr(texttag, 'is_anchor'):
                tag_list.append(texttag)
<<<<<<< HEAD
        table.foreach(subfunc, None)
=======

        table.foreach(subfunc)
>>>>>>> c4fdff87
        for t in tag_list:
            buff.remove_tag(t, start, end)
        #Now we add the tag URL
        it = start.copy()
        prev = start.copy()
        while (it.get_offset() < end.get_offset()) and (it.get_char() != '\0'):
            it.forward_word_end()
            prev = it.copy()
            prev.backward_word_start()
            text = buff.get_text(prev, it, True)

            if text in ["http", "https", "www", "file"]:
                isurl = buff.get_text(prev, buff.get_end_iter(), True)
                m = urlregex.match(isurl)
                if m is not None:
                    url = isurl[:m.end()]
                    # For short URL we must add http:// prefix
                    if text == "www":
                        url = "http://" + url
                    texttag = self.create_anchor_tag(buff, url, text=None,
                        typ="http")
                    it = prev.copy()
                    it.forward_chars(m.end())
                    buff.apply_tag(texttag, prev, it)

            elif text in ["bug", "lp", "bgo", "fdo", "bko"]:
                if it.get_char() == " ":
                    it.forward_char()
                if it.get_char() == "#":
                    it.forward_char()
                    while it.get_char().isdigit() and (it.get_char() != '\0'):
                        it.forward_char()
                    url = buff.get_text(prev, it, True)
                    nbr = url.split("#")[1]
                    topoint = None
                    if url.startswith("bug #") or url.startswith("lp #"):
                        topoint = "https://launchpad.net/bugs/%s" % nbr
                    elif url.startswith("bgo #"):
                        topoint = "http://bugzilla.gnome.org/" + \
                            "show_bug.cgi?id=%s" % nbr
                    elif url.startswith("bko #"):
                        topoint = "https://bugs.kde.org/show_bug.cgi?id=%s" \
                            % nbr
                    elif url.startswith("fdo #"):
                        topoint = "http://bugs.freedesktop.org/" + \
                            "show_bug.cgi?id=%s" % nbr
                    if topoint:
                        texttag = self.create_anchor_tag(buff,
                                                topoint, text=None, typ="http")
                        buff.apply_tag(texttag, prev, it)


    #Detect tags in buff in the region between start iter and end iter
    def _detect_tag(self, buff, start, end):
        # Removing already existing tag in the current selection
        # out of the tag table
        it = start.copy()
        table = buff.get_tag_table()
        old_tags = []
        new_tags = []
        #We must be strictly < than the end_offset. If not, we might
        #find the beginning of a tag on the nextline
        while (it.get_offset() < end.get_offset()) and (it.get_char() != '\0'):
            if it.begins_tag():
                tags = it.get_toggled_tags(True)
                for ta in tags:
                    #removing deleted tags
                    if hasattr(ta, 'is_tag'):
                        tagname = ta.tagname
                        old_tags.append(tagname)
                        buff.remove_tag(ta, start, end)
                        table.remove(ta)
                        #Removing the marks if they exist
                        mark1 = buff.get_mark(tagname)
                        if mark1:
                            offset1 = buff.get_iter_at_mark(mark1).get_offset()
                            if start.get_offset() <= offset1 <= \
                                end.get_offset():
                                buff.delete_mark_by_name(tagname)
                        mark2 = buff.get_mark("/%s"%tagname)
                        if mark2:
                            offset2 = buff.get_iter_at_mark(mark2).get_offset()
                            if start.get_offset() <= offset2 <= \
                                end.get_offset():
                                buff.delete_mark_by_name("/%s"%tagname)
            it.forward_char()

        # Set iterators for word
        word_start = start.copy()
        word_end = start.copy()

        # Set iterators for char
        char_start = start.copy()
        char_end = start.copy()
        char_end.forward_char()
        last_char = None

        # Iterate over characters of the line to get words
        while char_end.compare(end) <= 0:
            do_word_check = False
<<<<<<< HEAD
            my_char       = buff.get_text(char_start, char_end, True)
=======
            my_char = buff.get_text(char_start, char_end)
>>>>>>> c4fdff87
            if my_char not in separators:
                last_char = my_char
                word_end = char_end.copy()
                #If a special case is at the end of the document
                #we don't include it in the tag
                if word_end.is_end() and last_char in specials_separators:
                    word_end.backward_char()
            else:
                #We remove the special case followed by a separator
                if last_char in specials_separators:
                    word_end.backward_char()
                do_word_check = True

            if char_end.compare(end) == 0:
                do_word_check = True

            # We have a new word
            if do_word_check:
                if (word_end.compare(word_start) > 0):
                    my_word = buff.get_text(word_start, word_end, True)
                    # We do something about it
                    #We want a tag bigger than the simple "@"
                    #and it shouldn't start with @@ (bug 531553)
                    if len(my_word) > 1 and my_word[0] == '@' \
                       and not my_word[1] == '@':
                        #self.apply_tag_tag(buff, my_word, word_start,
                        #   word_end)
                        #We will add mark where tag should be applied
                        buff.create_mark(my_word, word_start, True)
                        buff.create_mark("/%s"%my_word, word_end, False)
                        #adding tag to a local list
                        new_tags.append(my_word)
                        #adding tag to the model
                        self.add_tag_callback(my_word)

                # We set new word boundaries
                word_start = char_end.copy()
                word_end = char_end.copy()

            # Stop loop if we are at the end
            if char_end.compare(end) == 0:
                break

            # We search the next word
            char_start = char_end.copy()
            char_end.forward_char()

        # Update tags in model:
        # we remove tags that are not in the description anymore
        for t in old_tags:
            if not t in new_tags:
                self.remove_tag_callback(t)

    def is_at_title(self, buff, itera):
        to_return = False

        if itera.get_line() == 0:
            to_return = True
        #We are at a line with the title tag applied
        elif self.title_tag in itera.get_tags():
            to_return = True
        #else, we look if there's something between us and buffer start
        elif not buff.get_text(buff.get_start_iter(), itera, True).strip('\n\t '):
            to_return = True

        return to_return

    #When the user removes a selection, we remove subtasks and @tags
    #from this selection
    def _delete_range(self, buff, start, end):
#        #If we are at the beginning of a mark, put this mark at the end
#        marks = start.get_marks()
#        for m in marks:
#            print m.get_name()
#            buff.move_mark(m, end)
        #If the begining of the selection is in the middle of an indent
        #We want to start at the begining
        tags = start.get_tags()+start.get_toggled_tags(False)
        for ta in tags:
            if (hasattr(ta, 'is_indent')):
                line = start.get_line()
                start = self.buff.get_iter_at_line(line)
#                #it = self.buff.get_iter_at_line(line)
#                #start.backward_to_tag_toggle(ta)
#                endindent = start.copy()
#                endindent.forward_to_tag_toggle(ta)
#                buff.remove_tag(ta, start, endindent)
        #Now we delete all, char after char
        it = start.copy()
        while it.get_offset() <= end.get_offset() and it.get_char() != '\0':
            if it.begins_tag():
                tags = it.get_tags()
                for ta in tags:
                    #removing deleted subtasks
                    if hasattr(ta, 'is_subtask') and it.begins_tag(ta):
                        target = ta.child
                        #print "removing task %s" %target
                        self.remove_subtask(target)
                    #removing deleted tags
                    if hasattr(ta, 'is_tag') and it.begins_tag(ta):
                        tagname = ta.tagname
                        self.remove_tag_callback(tagname)
                        if buff.get_mark(tagname):
                            buff.delete_mark_by_name(tagname)
                        if buff.get_mark("/%s"%tagname):
                            buff.delete_mark_by_name("/%s"%tagname)
                    if hasattr(ta, 'is_indent'):
                        #Because the indent tag is read only
                        #we will remove it
                        endtag = it.copy()
                        endtag.forward_to_tag_toggle(ta)
                        buff.remove_tag(ta, it, endtag)
                        #Also, we want to delete the indent completely,
                        #Even if the selection was in the middle of an indent

            it.forward_char()
        #now we really delete the selected stuffs
        selec = self.buff.get_selection_bounds()
#        if selec:
#            print "deleted text is ##%s##" %self.buff.get_text(selec[0],
#                selec[1])#(start, end)
#        self.buff.disconnect(self.delete_sigid)
#        self.disconnect(self.backspace_sigid)
#        self.buff.stop_emission("delete-range")
#        if self.buff.get_has_selection():
#            self.buff.delete_selection(False, True)
#        else:
#            end.forward_char()
#            self.buff.backspace(end, False, True)
#        self.delete_sigid = self.buff.connect("delete-range",
#            self._delete_range)
#        self.backspace_sigid = self.connect("backspace", self.backspace)
        #We return false so the parent still get the signal
        return False

    def _apply_title(self, buff, refresheditor=True):
        """
        Apply the title and return an iterator after that
        title.buff.get_iter_at_mar
        """
        start = buff.get_start_iter()
        end = buff.get_end_iter()
        line_nbr = 1
        linecount = buff.get_line_count()

        # Apply the title tag on the first line
        #---------------------------------------

        # Determine the iterators for title
        title_start = start.copy()
        if linecount > line_nbr:
            # Applying title on the first line
            title_end = buff.get_iter_at_line(line_nbr-1)
            title_end.forward_to_line_end()
<<<<<<< HEAD
            stripped  = buff.get_text(title_start, title_end, True).strip('\n\t ')
=======
            stripped = buff.get_text(title_start, title_end).strip('\n\t ')
>>>>>>> c4fdff87
            # Here we ignore lines that are blank
            # Title is the first written line
            while line_nbr <= linecount and not stripped:
                line_nbr += 1
                title_end = buff.get_iter_at_line(line_nbr-1)
                title_end.forward_to_line_end()
<<<<<<< HEAD
                stripped   = buff.get_text(title_start, title_end, True).strip('\n\t ')
=======
                stripped = buff.get_text(title_start, title_end).strip('\n\t ')
>>>>>>> c4fdff87
        # Or to all the buffer if there is only one line
        else:
            title_end = end.copy()
        buff.apply_tag_by_name('title', title_start, title_end)
        buff.remove_tag_by_name('title', title_end, end)
        # Refresh title of the window
        if refresheditor:
            self.refresh(buff.get_text(title_start, title_end, True).strip('\n\t'))
        return title_end

    def __newsubtask(self, buff, title, line_nbr, level=1):
        anchor = self.new_subtask_callback(title)
        end_i = self.write_subtask(buff, line_nbr, anchor, level=level)
        return end_i

    #Write the subtask then return the iterator at the end of the line
    def write_subtask(self, buff, line_nbr, anchor, level=1):
        #disable the insert signal to avoid recursion
        #firstly, we check that the subtask exists !
        if not self.req.has_task(anchor):
            return False
        reconnect_insert = False
        reconnect_modified = False
        if self.insert_sigid:
            self.buff.disconnect(self.insert_sigid)
            self.insert_sigid = False
            reconnect_insert = True
        if self.modified_sigid:
            self.buff.disconnect(self.modified_sigid)
            self.modified_sigid = False
            reconnect_modified = True

        #First, we insert the request \n
        #If we don't do this, the content of next line will automatically
        #be in the subtask title
        start_i = buff.get_iter_at_line(line_nbr)
        start_i.forward_to_line_end()
        buff.insert(start_i, "\n")
        #Ok, now we can start working
        start_i = buff.get_iter_at_line(line_nbr)
        end_i = start_i.copy()
        #We go back at the end of the previous line
#        start_i.backward_char()
#        #But only if this is not the title.
        insert_enter = False
#        if start_i.has_tag(self.title_tag):
#            start_i.forward_char()
#            insert_enter = False
        start = buff.create_mark("start", start_i, True)
        end_i.forward_line()
        end = buff.create_mark("end", end_i, False)
        buff.delete(start_i, end_i)
        start_i = buff.get_iter_at_mark(start)
        self.insert_indent(buff, start_i, level, enter=insert_enter)
        newline = self.get_subtasktitle(anchor)
        end_i = buff.get_iter_at_mark(end)
        startm = buff.create_mark(anchor, end_i, True)
        #Putting the subtask marks around the title
        self.insert_at_mark(buff, end, newline)
        end_i = buff.get_iter_at_mark(end)
        endm = buff.create_mark("/%s"%anchor, end_i, False)
        #put the tag on the marks
        self.apply_subtask_tag(buff, anchor, startm, endm)
        #buff.delete_mark(start)
        #buff.delete_mark(end)

        if reconnect_insert:
            self.insert_sigid = self.buff.connect('insert-text',
                self._insert_at_cursor)
        if reconnect_modified:
            self.modified_sigid = self.buff.connect("changed", self.modified)
        return end_i

    def insert_newtask(self, fitera=None):
        if not fitera:
            fitera = self.get_insert()
        #First, find a line without subtask
        line = fitera.get_line()
        #Avoid the title at all cost
        if line <= 0:
            line = 1
        startl = self.buff.get_iter_at_line(line)
        itera = None
        while not itera:
            found = True
            for t in startl.get_tags():
                if hasattr(t, 'is_indent'):
                    line += 1
                    startl = self.buff.get_iter_at_line(line)
                    if line < self.buff.get_line_count():
                        found = False
            if found:
                itera = startl

        #if the last line is indented, then insert a new line
        #at the end
        if line == self.buff.get_line_count():
            itera.forward_to_line_end()
            mark = self.buff.create_mark(None, itera, True)
            self.buff.insert(itera, "\n")
            itera = self.buff.get_iter_at_mark(mark)
            self.buff.delete_mark(mark)

        #If we are not on the end of line, go there
        #but if we are at the start of line, then create the subtask
        #before the current line
        enter = True
        if itera.starts_line():
            mark = self.buff.create_mark(None, itera, True)
            self.buff.insert(itera, "\n")
            itera = self.buff.get_iter_at_mark(mark)
            self.buff.delete_mark(mark)
            enter = False
        elif not itera.ends_line():
            itera.forward_to_line_end()
        endm = self.insert_indent(self.buff, itera, 1, enter=enter)
        end = self.buff.get_iter_at_mark(endm)
        self.buff.place_cursor(end)

    def insert_indent(self, buff, start_i, level, enter=True):
        #We will close the current subtask tag
        list_stag = start_i.get_toggled_tags(False)
        stag = None
        for t in list_stag:
            if hasattr(t, 'is_subtask'):
                stag = t
        #maybe the tag was not toggled off here but we were in the middle
        if not stag:
            list_stag = start_i.get_tags()
            for t in list_stag:
                if hasattr(t, 'is_subtask'):
                    stag = t
        if stag:
            #We will remove the tag from the whole text
            subtid = stag.child
        #We move the end_subtask mark to here
        #We have to create a temporary mark with left gravity
        #It will be later replaced by the good one with right gravity
        temp_mark = self.buff.create_mark("temp", start_i, True)

        end = buff.create_mark("end", start_i, False)
        if enter:
            buff.insert(start_i, "\n")

        #Moving the end of subtask mark to the position of the temp mark
        if stag:
            itera = buff.get_iter_at_mark(temp_mark)
            buff.move_mark_by_name("/%s"%subtid, itera)
        buff.delete_mark(temp_mark)
        #The mark has right gravity but because we put it on the left
        #of the newly inserted \n, it will not move anymore.

        itera = buff.get_iter_at_mark(end)
        #We should never have an indentation at 0.
        #This is normally not needed and purely defensive
        if itera.get_line() <= 0:
            itera = buff.get_iter_at_line(1)
        start = buff.create_mark("start", itera, True)
        indentation = ""
        #adding two spaces by level
        spaces = "  "
        indentation = indentation + (level-1)*spaces
        #adding the symbol
        if level == 1:
            indentation = "%s%s "%(indentation, self.bullet1)
        buff.insert(itera, indentation)
        indenttag = self.create_indent_tag(buff, level)
        self.__apply_tag_to_mark(start, end, tag=indenttag)
        return end

    def __apply_tag_to_mark(self, start, end, tag=None, name=None):
        start_i = self.buff.get_iter_at_mark(start)
        end_i = self.buff.get_iter_at_mark(end)
        #we should apply the tag only if the mark are separated
        if end_i.get_offset() - start_i.get_offset() > 0:
            if tag:
                self.buff.apply_tag(tag, start_i, end_i)
            elif name:
                self.buff.apply_tag_by_name(name, start_i, end_i)
        elif tag:
            self.buff.remove_tag(tag, start_i, end_i)

    def insert_at_mark(self, buff, mark, text, anchor=None):
        ite = buff.get_iter_at_mark(mark)
        if anchor:
            self.insert_with_anchor(text, anchor, _iter=ite, typ="subtask")
        else:
            buff.insert(ite, text)

    def _get_indent_level(self, itera):
        line_nbr = itera.get_line()
        start_line = itera.copy()
        start_line.set_line(line_nbr)
        tags = start_line.get_tags()
        current_indent = 0
        for ta in tags:
            if hasattr(ta, 'is_indent'):
                current_indent = ta.indent_level
        return current_indent

    #Method called on copy and cut actions
    #param is either "cut" or "copy"
    def copy_clipboard(self, widget, param=None):
        clip = Gtk.clipboard_get(Gdk.SELECTION_CLIPBOARD)

        #First, we analyse the selection to put in our own
        #GTG clipboard a selection with description of subtasks
        bounds = self.buff.get_selection_bounds()
        if not bounds:
            return
        start, stop = self.buff.get_selection_bounds()

        self.clipboard.copy(start, stop, bullet=self.bullet1)

        clip.set_text(self.clipboard.paste_text())
        clip.store()

        if param == "cut":
            self.buff.delete_selection(False, True)
            self.stop_emission("cut_clipboard")
        else:
            self.stop_emission("copy_clipboard")

    #Called on paste.
    def paste_clipboard(self, widget, param=None):
        clip = Gtk.clipboard_get(Gdk.SELECTION_CLIPBOARD)
        #if the clipboard text is the same are our own internal
        #clipboard text, it means that we can paste from our own clipboard
        #else, that we can empty it.
        our_paste = self.clipboard.paste_text()
        if our_paste != None and clip.wait_for_text() == our_paste:
            #first, we delete the current selection
            self.buff.delete_selection(False, True)
            for line in self.clipboard.paste():
                if line[0] == 'text':
                    self.buff.insert_at_cursor(line[1])
                if line[0] == 'subtask':
                    tid=line[1]
                    self.new_subtask_callback(tid=tid)
                    mark = self.buff.get_insert()
                    line_nbr = self.buff.get_iter_at_mark(mark).get_line()
                    #we must paste the \n before inserting the subtask
                    #else, we will start another subtask
                    self.buff.insert_at_cursor("\n")
                    self.write_subtask(self.buff, line_nbr, tid)

            #we handle ourselves the pasting
            self.stop_emission("paste_clipboard")

        else:
            #we keep the normal pasting by not interupting the signal
            self.clipboard.clear()

    #Function called each time the user inputs a letter
    def _insert_at_cursor(self, tv, itera, tex, leng):
        #We don't paste the bullet
        if tex.strip() != self.bullet1:
            #print "text ###%s### inserted length = %s" %(tex, leng)
            #disable the insert signal to avoid recursion
            self.buff.disconnect(self.insert_sigid)
            self.insert_sigid = False
            self.buff.disconnect(self.modified_sigid)
            self.modified_sigid = False

            #First, we will get the actual indentation value
            #The nbr just before the \n
            line_nbr = itera.get_line()
            start_line = itera.copy()
            start_line.set_line(line_nbr)
            end_line = itera.copy()
            tags = start_line.get_tags()
            subtask_nbr = None
            current_indent = self._get_indent_level(itera)
            tags = itera.get_tags()
            for ta in tags:
                if hasattr(ta, 'is_subtask'):
                    subtask_nbr = ta.child
            #Maybe we are simply at the end of the tag
            if not subtask_nbr and itera.ends_tag():
                for ta in itera.get_toggled_tags(False):
                    if hasattr(ta, 'is_subtask'):
                        subtask_nbr = ta.child

            #New line: the user pressed enter !
            #If the line begins with "-", it's a new subtask !
            if tex == '\n':
                self.buff.create_mark("insert_point", itera, True)
                #First, we close tag tags.
                #If we are at the end of a tag, we look for closed tags
                closed_tag = None
                cutting_subtask = False
                if itera.ends_tag():
                    list_stag = itera.get_toggled_tags(False)
                #Or maybe we are in the middle of a tag
                else:
                    list_stag = itera.get_tags()
                for t in list_stag:
                    if hasattr(t, 'is_tag'):
                        closed_tag = t.tagname
                    elif hasattr(t, 'is_subtask'):
                        cutting_subtask = True
                        closed_tag = t.child
                #We add a bullet list but not on the first line
                #Because it's the title
                if line_nbr > 0:
                    line = start_line.get_slice(end_line)
                    #the part after the enter
                    realend = end_line.copy()
                    restofline = None
                    if not realend.ends_line():
                        realend.forward_to_line_end()
                        restofline = end_line.get_slice(realend)
                        restofline.strip()

                    #If indent is 0, We check if we created a new task
                    #the "-" might be after a space
                    #Python 2.5 should allow both tests in one
                    if current_indent == 0:
                        if (line.startswith('-') or line.startswith(' -')) \
                            and line.lstrip(' -').strip() != "":
                            line = line.lstrip(' -')
                            end_i = self.__newsubtask(self.buff, line,
                                line_nbr)
                            #Here, we should increment indent level
                            #If we inserted enter in the middle of a line
                            if restofline and restofline.strip() != "":
                                #it means we have two subtask to create
                                if self.buff.get_line_count() > line_nbr+1:
                                    #but don't merge with the next line
                                    itera = self.buff.get_iter_at_line(
                                        line_nbr + 1)
                                    self.buff.insert(itera, "\n\n")
                                self.__newsubtask(self.buff, restofline,
                                                            line_nbr+1)
                            else:
                                self.insert_indent(self.buff, end_i, 1,
                                    enter=True)
                            tv.emit_stop_by_name('insert-text')
                        else:
                            self.buff.insert(itera, "\n")
                            tv.emit_stop_by_name('insert-text')

                    #Then, if indent > 0, we increment it
                    #First step: we preserve it.
                    else:
                        if not line.lstrip("%s "%self.bullet1):
                            #if we didn't write a task, we remove the indent
                            #we check if the iterator is well at the end of
                            #the line
                            if end_line.ends_line():
                                self.deindent(itera, newlevel=0)
                            #else, it means that we pressed enter before
                            #a subtask title
                            else:
                                #we first put the subtask one line below
                                itera2 = self.buff.get_iter_at_line(line_nbr)
                                self.buff.insert(itera2, "\n")
                                #and increment the new white line
                                itera2 = self.buff.get_iter_at_line(line_nbr)
                                self.insert_indent(self.buff, itera2,
                                    current_indent, enter=False)
                        elif current_indent == 1:
                            self.insert_indent(self.buff, itera,
                                current_indent)
                        #we stop the signal in all cases
                        tv.emit_stop_by_name('insert-text')
                    #Then we close the tag tag
                    if closed_tag:
                        insert_mark = self.buff.get_mark("insert_point")
                        insert_iter = self.buff.get_iter_at_mark(insert_mark)
                        self.buff.move_mark_by_name("/%s" % closed_tag,
                            insert_iter)
                        self.buff.delete_mark(insert_mark)
                        if cutting_subtask:
                            cursor = self.buff.get_iter_at_mark(
                                self.buff.get_insert())
                            endl = cursor.copy()
                            if not endl.ends_line():
                                endl.forward_to_line_end()
                            text = self.buff.get_text(cursor, endl, True)
                            anchor = self.new_subtask_callback(text)
                            self.buff.create_mark(anchor, cursor, True)
                            self.buff.create_mark("/%s"%anchor, endl, False)
                        self.modified(full=True)
            #The user entered something else than \n
            elif tex:
                #We are on an indented line without subtask ? Create it !
                if current_indent > 0 and not subtask_nbr:
                    if itera.starts_line():
                        #we are at the start of an existing subtask
                        #we simply move that subtask down
                        self.buff.insert(itera, "\n")
                        itera2 = self.buff.get_iter_at_line(line_nbr)
                        self.buff.insert(itera2, tex)
                        itera3 = self.buff.get_iter_at_line(line_nbr)
                        itera3.forward_to_line_end()
                        self.buff.place_cursor(itera3)
                        tv.emit_stop_by_name('insert-text')
                    else:
                        #self.__newsubtask(self.buff, tex, line_nbr,
                        #   level=current_indent)
                        anchor = self.new_subtask_callback(tex)
                        self.buff.create_mark(anchor, itera, True)
                        self.buff.create_mark("/%s"%anchor, itera, False)
            self.insert_sigid = self.buff.connect('insert-text',
                self._insert_at_cursor)
            self.connect('key_press_event', self._keypress)
            self.modified_sigid = self.buff.connect("changed", self.modified)

    def _keypress(self, widget, event):
        # Check for Ctrl-Return/Enter
<<<<<<< HEAD
        if event.get_state() & Gdk.ModifierType.CONTROL_MASK and event.keyval in (Gdk.KEY_Return, Gdk.KEY_KP_Enter):
=======
        if event.state & gtk.gdk.CONTROL_MASK and \
            event.keyval in (gtk.keysyms.Return, gtk.keysyms.KP_Enter):
>>>>>>> c4fdff87
            buff = self.buff
            cursor_mark = buff.get_insert()
            cursor_iter = buff.get_iter_at_mark(cursor_mark)
            local_start = cursor_iter.copy()

            for tag in local_start.get_tags():
<<<<<<< HEAD
                anchor =  tag.link
                typ =  tag.type
=======
                anchor = tag.get_data('link')
                typ = tag.get_data('type')
>>>>>>> c4fdff87
                if(anchor):
                    if typ == "subtask":
                        self.open_task(anchor)
                    elif typ == "http" and self.check_link(anchor):
                        openurl(anchor)

            return True

    #Deindent the current line of one level
    #If newlevel is set, force to go to that level
    def deindent(self, itera, newlevel=-1):
        line = itera.get_line()
        startline = self.buff.get_iter_at_line(line)
        if newlevel < 0:
            for t in itera.get_toggled_tags(False):
                if hasattr(t, 'is_indent'):
                    newlevel = t.indent_level

            if newlevel > 0:
                newlevel -= 1
        #If it's still < 0
        if newlevel < 0:
            print "bug: no is_indent tag on that line"
        #startline.backward_char()
        #We make a temp mark where we should insert the new indent
        #tempm = self.buff.create_mark("temp", startline)
        self.buff.disconnect(self.delete_sigid)
        #print "deintdent-delete: %s" %self.buff.get_text(startline, itera)
        self.buff.delete(startline, itera)
        #For the day when we will have different indent levels
        #newiter = self.buff.get_iter_at_mark(tempm)
        #self.buff.delete_mark(tempm)
        #self.insert_indent(self.buff, newiter, newlevel, enter=False)
        self.delete_sigid = self.buff.connect("delete-range",
                                               self._delete_range)

    def backspace(self, tv):
        self.buff.disconnect(self.insert_sigid)
        insert_mark = self.buff.get_insert()
        insert_iter = self.buff.get_iter_at_mark(insert_mark)
        #All this crap to find if we are at the end of an indent tag
        if insert_iter.ends_tag():
            for t in insert_iter.get_toggled_tags(False):
                if hasattr(t, 'is_indent'):
                    self.deindent(insert_iter)
                    tv.emit_stop_by_name('backspace')
                    #we stopped the signal, don't forget to erase
                    #the selection if one
                    self.buff.delete_selection(True, True)
        self.insert_sigid = self.buff.connect('insert-text',
                                               self._insert_at_cursor)

    #The mouse is moving. We must change it to a hand when hovering over a link
    def _motion(self, view, ev):
        window = ev.window
        _, x, y, _ = window.get_pointer()
        x, y = view.window_to_buffer_coords(Gtk.TextWindowType.TEXT, x, y)
        tags = view.get_iter_at_location(x, y).get_tags()
        for tag in tags:
            if hasattr(tag, 'is_anchor'):
                for t in set(self.__tags) - set([tag]):
                    self.__tag_reset(t, window)
                self.__set_anchor(window, tag, Gdk.Cursor.new(Gdk.CursorType.HAND2),
                                  self.get_property('hover'))
                break
        else:
            tag_table = self.buff.get_tag_table()
            tag_table.foreach(self.__tag_reset, window)

    def _tag_event(self, tag, view, ev, _iter, text, anchor, typ):
        """
        We clicked on a link
        """
        #pylint: disable-msg=W0613
        _type = ev.type
        if _type == Gdk.EventType.MOTION_NOTIFY:
            return
        elif _type in [Gdk.EventType.BUTTON_PRESS, Gdk.EventType.BUTTON_RELEASE]:
            button = ev.button
            cursor = Gdk.Cursor.new(Gdk.CursorType.HAND2)
            if _type == Gdk.EventType.BUTTON_RELEASE:
                if typ == "subtask":
                    self.open_task(anchor)
                elif typ == "http":
                    if button == 1 and self.check_link(anchor) and \
                        not self.buff.get_has_selection():
                        openurl(anchor)
                else:
                    print "Unknown link type for %s" %anchor
                self.emit('anchor-clicked', text, anchor, button)
                self.__set_anchor(ev.window, tag, cursor,
                    self.get_property('hover'))
            elif button in [1, 2]:
                self.__set_anchor(ev.window, tag, cursor,
                    self.get_property('active'))

    def __tag_reset(self, tag, window):
        if hasattr(tag, 'is_anchor'):
            #We need to get the normal cursor back
            editing_cursor = Gdk.Cursor.new(Gdk.CursorType.XTERM)
            if tag.get_property('strikethrough'):
                linktype = 'done'
            else:
                if self.check_link(tag.link):
                    linktype = 'link'
                else:
                    linktype = 'failedlink'
            self.__set_anchor(window, tag, editing_cursor,
                self.get_property(linktype))

    def __set_anchor(self, window, tag, cursor, prop):
        window.set_cursor(cursor)
        for key, val in prop.iteritems():
            tag.set_property(key, val)


GObject.type_register(TaskView)<|MERGE_RESOLUTION|>--- conflicted
+++ resolved
@@ -48,43 +48,23 @@
 
 class TaskView(Gtk.TextView):
     __gtype_name__ = 'HyperTextView'
-<<<<<<< HEAD
-    __gsignals__ = {'anchor-clicked': (GObject.SignalFlags.RUN_LAST, \
+    __gsignals__ = {'anchor-clicked': (GObject.SignalFlags.RUN_LAST,
                      None, (str, str, int))}
     __gproperties__ = {
-        'link': (GObject.TYPE_PYOBJECT, 'link color',\
+        'link': (GObject.TYPE_PYOBJECT, 'link color',
                   'link color of TextView', GObject.PARAM_READWRITE),
-        'failedlink': (GObject.TYPE_PYOBJECT, 'failed link color',\
+        'failedlink': (GObject.TYPE_PYOBJECT, 'failed link color',
                   'failed link color of TextView', GObject.PARAM_READWRITE),
-        'active': (GObject.TYPE_PYOBJECT, 'active color', \
+        'active': (GObject.TYPE_PYOBJECT, 'active color',
                   'active color of TextView', GObject.PARAM_READWRITE),
-        'hover': (GObject.TYPE_PYOBJECT, 'link:hover color', \
+        'hover': (GObject.TYPE_PYOBJECT, 'link:hover color',
                   'link:hover color of TextView', GObject.PARAM_READWRITE),
-        'tag': (GObject.TYPE_PYOBJECT, 'tag color', \
+        'tag': (GObject.TYPE_PYOBJECT, 'tag color',
                   'tag color of TextView', GObject.PARAM_READWRITE),
-        'done': (GObject.TYPE_PYOBJECT, 'link color', \
+        'done': (GObject.TYPE_PYOBJECT, 'link color',
                   'link color of TextView', GObject.PARAM_READWRITE),
-        'indent': (GObject.TYPE_PYOBJECT, 'indent color', \
+        'indent': (GObject.TYPE_PYOBJECT, 'indent color',
                   'indent color of TextView', GObject.PARAM_READWRITE),
-=======
-    __gsignals__ = {'anchor-clicked': (gobject.SIGNAL_RUN_LAST,
-                     None, (str, str, int))}
-    __gproperties__ = {
-        'link': (gobject.TYPE_PYOBJECT, 'link color',
-                  'link color of TextView', gobject.PARAM_READWRITE),
-        'failedlink': (gobject.TYPE_PYOBJECT, 'failed link color',
-                  'failed link color of TextView', gobject.PARAM_READWRITE),
-        'active': (gobject.TYPE_PYOBJECT, 'active color',
-                  'active color of TextView', gobject.PARAM_READWRITE),
-        'hover': (gobject.TYPE_PYOBJECT, 'link:hover color',
-                  'link:hover color of TextView', gobject.PARAM_READWRITE),
-        'tag': (gobject.TYPE_PYOBJECT, 'tag color',
-                  'tag color of TextView', gobject.PARAM_READWRITE),
-        'done': (gobject.TYPE_PYOBJECT, 'link color',
-                  'link color of TextView', gobject.PARAM_READWRITE),
-        'indent': (gobject.TYPE_PYOBJECT, 'indent color',
-                  'indent color of TextView', gobject.PARAM_READWRITE),
->>>>>>> c4fdff87
         }
 
     def do_get_property(self, prop):
@@ -100,42 +80,22 @@
             raise AttributeError('unknown property %s' % prop.name)
 
     #Yes, we want to redefine the buffer. Disabling pylint on that error.
-<<<<<<< HEAD
     def __init__(self, requester, clipboard):
         Gtk.TextView.__init__(self)
         self.buff = self.get_buffer()
         self.req = requester
         #Buffer init
-        self.link = {'background': 'white', 'foreground': '#007bff', \
-                      'underline': Pango.Underline.SINGLE, \
-                      'strikethrough': False}
-        self.failedlink = {'background': 'white', 'foreground': '#ff5454', \
-                      'underline': Pango.Underline.NONE, \
-=======
-    def __init__(self, requester, clipboard, buffer=None):
-        #pylint: disable-msg=W0622
-        gtk.TextView.__init__(self, buffer)
-        self.buff = self.get_buffer()
-        self.req = requester
-        #Buffer init
         self.link = {'background': 'white', 'foreground': '#007bff',
-                      'underline': pango.UNDERLINE_SINGLE,
+                      'underline': Pango.Underline.SINGLE,
                       'strikethrough': False}
         self.failedlink = {'background': 'white', 'foreground': '#ff5454',
-                      'underline': pango.UNDERLINE_NONE,
->>>>>>> c4fdff87
+                      'underline': Pango.Underline.NONE,
                       'strikethrough': False}
-        self.done = {'background': 'white', 'foreground': 'gray',
+        self.done   = {'background': 'white', 'foreground': 'gray',
                                     'strikethrough': True}
-<<<<<<< HEAD
-        self.active = {'background': 'light gray', 'foreground': '#ff1e00',\
+        self.active = {'background': 'light gray', 'foreground': '#ff1e00',
                                     'underline': Pango.Underline.SINGLE}
         self.hover  = {'background': 'light gray'}
-=======
-        self.active = {'background': 'light gray', 'foreground': '#ff1e00',
-                                    'underline': pango.UNDERLINE_SINGLE}
-        self.hover = {'background': 'light gray'}
->>>>>>> c4fdff87
         self.tag = {'background': "#FFea00", 'foreground': 'black'}
         self.indent = {'scale': 1.4, 'editable': False, 'left-margin': 10,
                                  "accumulative-margin": True}
@@ -185,17 +145,10 @@
         serializer = taskviewserial.Serializer()
         self.serializer = serializer
         unserializer = taskviewserial.Unserializer(self)
-<<<<<<< HEAD
         self.unserializer = unserializer
         # FIXME after discussion with Lionel remove those functions and simplify the code
         #self.serialize_format = self.buff.register_serialize_format(mime_type, serializer.serialize, None)
         #self.deserialize_format = self.buff.register_deserialize_format(mime_type, unserializer.unserialize, None)
-=======
-        self.buff.register_serialize_format(self.mime_type,
-            serializer.serialize, None)
-        self.buff.register_deserialize_format(self.mime_type,
-            unserializer.unserialize, None)
->>>>>>> c4fdff87
 
         #The list of callbacks we have to set
         self.remove_tag_callback = None
@@ -376,16 +329,10 @@
         if linktype == 'link' and not self.check_link(anchor):
             linktype = 'failedlink'
 
-<<<<<<< HEAD
-        tag = b.create_tag(None, **self.get_property(linktype)) #pylint: disable-msg=W0142
+        #pylint: disable-msg=W0142
+        tag = b.create_tag(None, **self.get_property(linktype))
         tag.is_anchor = True
         tag.link = anchor
-=======
-        #pylint: disable-msg=W0142
-        tag = b.create_tag(None, **self.get_property(linktype))
-        tag.set_data('is_anchor', True)
-        tag.set_data('link', anchor)
->>>>>>> c4fdff87
         if typ:
             tag.type = typ
         tag.connect('event', self._tag_event, text, anchor, typ)
@@ -406,16 +353,10 @@
                 if ss.begins_tag(t) and ee.ends_tag(t):
                     already = True
         if not texttag:
-<<<<<<< HEAD
-            texttag = buff.create_tag(None,**self.get_property('tag'))#pylint: disable-msg=W0142
+            #pylint: disable-msg=W0142
+            texttag = buff.create_tag(None,**self.get_property('tag'))
             texttag.is_tag = True
             texttag.tagname = tag
-=======
-            #pylint: disable-msg=W0142
-            texttag = buff.create_tag(None, **self.get_property('tag'))
-            texttag.set_data('is_tag', True)
-            texttag.set_data('tagname', tag)
->>>>>>> c4fdff87
             #This one is for marks
         if not already:
             self.__apply_tag_to_mark(s, e, tag=texttag)
@@ -435,16 +376,10 @@
             tex = buff.get_text(i_s, i_e, True)
         if len(tex) > 0:
             self.req.get_task(subtask).set_title(tex)
-<<<<<<< HEAD
-            texttag = self.create_anchor_tag(buff, subtask, text=tex, typ="subtask")
+            texttag = self.create_anchor_tag(buff, subtask, text=tex,
+                typ="subtask")
             texttag.is_subtask = True
             texttag.child = subtask
-=======
-            texttag = self.create_anchor_tag(buff, subtask, text=tex,
-                typ="subtask")
-            texttag.set_data('is_subtask', True)
-            texttag.set_data('child', subtask)
->>>>>>> c4fdff87
             #This one is for marks
             self.__apply_tag_to_mark(s, e, tag=texttag)
         else:
@@ -453,16 +388,10 @@
             buff.delete_mark(e)
 
     def create_indent_tag(self, buff, level):
-<<<<<<< HEAD
-        tag = buff.create_tag(None, **self.get_property('indent'))#pylint: disable-msg=W0142
+        #pylint: disable-msg=W0142
+        tag = buff.create_tag(None, **self.get_property('indent'))
         tag.is_indent = True
         tag.indent_level = level
-=======
-        #pylint: disable-msg=W0142
-        tag = buff.create_tag(None, **self.get_property('indent'))
-        tag.set_data('is_indent', True)
-        tag.set_data('indent_level', level)
->>>>>>> c4fdff87
         return tag
 
     #Insert a list of subtasks at the end of the buffer
@@ -620,12 +549,8 @@
         def subfunc(texttag, data=None): #pylint: disable-msg=W0613
             if hasattr(texttag, 'is_subtask'):
                 tag_list.append(texttag)
-<<<<<<< HEAD
+
         table.foreach(subfunc, None)
-=======
-
-        table.foreach(subfunc)
->>>>>>> c4fdff87
         start, end = buff.get_bounds()
         for t in tag_list:
             buff.remove_tag(t, start, end)
@@ -671,12 +596,8 @@
         def subfunc(texttag, data=None):
             if hasattr(texttag, 'is_anchor'):
                 tag_list.append(texttag)
-<<<<<<< HEAD
+
         table.foreach(subfunc, None)
-=======
-
-        table.foreach(subfunc)
->>>>>>> c4fdff87
         for t in tag_list:
             buff.remove_tag(t, start, end)
         #Now we add the tag URL
@@ -777,11 +698,7 @@
         # Iterate over characters of the line to get words
         while char_end.compare(end) <= 0:
             do_word_check = False
-<<<<<<< HEAD
-            my_char       = buff.get_text(char_start, char_end, True)
-=======
-            my_char = buff.get_text(char_start, char_end)
->>>>>>> c4fdff87
+            my_char = buff.get_text(char_start, char_end, True)
             if my_char not in separators:
                 last_char = my_char
                 word_end = char_end.copy()
@@ -936,22 +853,16 @@
             # Applying title on the first line
             title_end = buff.get_iter_at_line(line_nbr-1)
             title_end.forward_to_line_end()
-<<<<<<< HEAD
-            stripped  = buff.get_text(title_start, title_end, True).strip('\n\t ')
-=======
-            stripped = buff.get_text(title_start, title_end).strip('\n\t ')
->>>>>>> c4fdff87
+            stripped = buff.get_text(title_start, title_end, True)
+            stripped = stripped.strip('\n\t ')
             # Here we ignore lines that are blank
             # Title is the first written line
             while line_nbr <= linecount and not stripped:
                 line_nbr += 1
                 title_end = buff.get_iter_at_line(line_nbr-1)
                 title_end.forward_to_line_end()
-<<<<<<< HEAD
-                stripped   = buff.get_text(title_start, title_end, True).strip('\n\t ')
-=======
-                stripped = buff.get_text(title_start, title_end).strip('\n\t ')
->>>>>>> c4fdff87
+                stripped = buff.get_text(title_start, title_end, True)
+                stripped = stripped.strip('\n\t ')
         # Or to all the buffer if there is only one line
         else:
             title_end = end.copy()
@@ -1363,25 +1274,16 @@
 
     def _keypress(self, widget, event):
         # Check for Ctrl-Return/Enter
-<<<<<<< HEAD
-        if event.get_state() & Gdk.ModifierType.CONTROL_MASK and event.keyval in (Gdk.KEY_Return, Gdk.KEY_KP_Enter):
-=======
-        if event.state & gtk.gdk.CONTROL_MASK and \
-            event.keyval in (gtk.keysyms.Return, gtk.keysyms.KP_Enter):
->>>>>>> c4fdff87
+        if event.get_state() & Gdk.ModifierType.CONTROL_MASK and \
+            event.keyval in (Gdk.KEY_Return, Gdk.KEY_KP_Enter):
             buff = self.buff
             cursor_mark = buff.get_insert()
             cursor_iter = buff.get_iter_at_mark(cursor_mark)
             local_start = cursor_iter.copy()
 
             for tag in local_start.get_tags():
-<<<<<<< HEAD
-                anchor =  tag.link
-                typ =  tag.type
-=======
-                anchor = tag.get_data('link')
-                typ = tag.get_data('type')
->>>>>>> c4fdff87
+                anchor = tag.link
+                typ = tag.type
                 if(anchor):
                     if typ == "subtask":
                         self.open_task(anchor)
