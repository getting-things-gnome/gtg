# -*- coding: utf-8 -*-
# -----------------------------------------------------------------------------
# Getting Things Gnome! - a personal organizer for the GNOME desktop
# Copyright (c) 2008-2009 - Lionel Dricot & Bertrand Rousseau
#
# This program is free software: you can redistribute it and/or modify it under
# the terms of the GNU General Public License as published by the Free Software
# Foundation, either version 3 of the License, or (at your option) any later
# version.
#
# This program is distributed in the hope that it will be useful, but WITHOUT
# ANY WARRANTY; without even the implied warranty of MERCHANTABILITY or FITNESS
# FOR A PARTICULAR PURPOSE. See the GNU General Public License for more
# details.
#
# You should have received a copy of the GNU General Public License along with
# this program.  If not, see <http://www.gnu.org/licenses/>.
# -----------------------------------------------------------------------------
"""
This is the TaskEditor

It's the window you see when you double-click on a Task
The main text widget is a home-made TextView called TaskView (see taskview.py)
The rest is the logic of the widget : date changing widgets, buttons, ...
"""
import time

import gtk

from GTG                     import _, ngettext
from GTG.gtk.editor          import GnomeConfig
from GTG.gtk.editor.taskview import TaskView
from GTG.core.plugins.engine import PluginEngine
from GTG.core.plugins.api    import PluginAPI
from GTG.core.task           import Task
<<<<<<< HEAD
from GTG.tools               import dates
from GTG.gtk.editor.calendar import GTGCalendar
=======
from GTG.tools.dates         import *
>>>>>>> 03f0093b


date_separator = "-"



class TaskEditor:


    def __init__(self, 
                 requester, 
                 vmanager, 
                 task, 
                 taskconfig = None,
                 thisisnew = False,
                 clipboard = None) :
        '''
        req is the requester
        vmanager is the view manager
        taskconfig is a ConfigObj dic to save infos about tasks
        thisisnew is True when a new task is created and opened
        '''
        self.req = requester
        self.vmanager = vmanager
        self.config = taskconfig
        self.time = None
        self.clipboard = clipboard
        self.builder = gtk.Builder()
        self.builder.add_from_file(GnomeConfig.GLADE_FILE)
        self.donebutton = self.builder.get_object("mark_as_done_editor")
        self.dismissbutton = self.builder.get_object("dismiss_editor")
        self.deletebutton = self.builder.get_object("delete_editor")
        self.deletebutton.set_tooltip_text(GnomeConfig.DELETE_TOOLTIP)
        self.subtask_button = self.builder.get_object("insert_subtask")
        self.subtask_button.set_tooltip_text(GnomeConfig.SUBTASK_TOOLTIP)
        self.inserttag_button = self.builder.get_object("inserttag")
        self.inserttag_button.set_tooltip_text(GnomeConfig.TAG_TOOLTIP)
        #Create our dictionary and connect it
        dic = {
                "mark_as_done_clicked"      : self.change_status,
                "on_dismiss"                : self.dismiss,
                "delete_clicked"            : self.delete_task,
                "on_duedate_pressed"        : (self.on_date_pressed,
                                               GTGCalendar.DATE_KIND_DUE),
                "on_startdate_pressed"      : (self.on_date_pressed,
                                               GTGCalendar.DATE_KIND_START),
                "on_closeddate_pressed"     : (self.on_date_pressed,
                                               GTGCalendar.DATE_KIND_CLOSED),
                "close_clicked"             : self.close,
                "duedate_changed"           : (self.date_changed,
                                               GTGCalendar.DATE_KIND_DUE),
                "startingdate_changed"      : (self.date_changed,
                                               GTGCalendar.DATE_KIND_START),
                "closeddate_changed"        : (self.date_changed,
                                               GTGCalendar.DATE_KIND_CLOSED),
                "on_insert_subtask_clicked" : self.insert_subtask,
                "on_inserttag_clicked"      : self.inserttag_clicked,
                "on_move"                   : self.on_move,
        }
        self.builder.connect_signals(dic)
        self.window         = self.builder.get_object("TaskEditor")
        #Removing the Normal textview to replace it by our own
        #So don't try to change anything with glade, this is a home-made widget
        textview = self.builder.get_object("textview")
        scrolled = self.builder.get_object("scrolledtask")
        scrolled.remove(textview)
        self.textview   = TaskView(self.req,self.clipboard)
        self.textview.show()
        self.textview.set_subtask_callback(self.new_subtask)
        self.textview.open_task_callback(self.vmanager.open_task)
        self.textview.set_left_margin(7)
        self.textview.set_right_margin(5)
        scrolled.add(self.textview)
        #Voila! it's done
        self.calendar       = GTGCalendar(self.builder)
        self.duedate_widget = self.builder.get_object("duedate_entry")
        self.startdate_widget = self.builder.get_object("startdate_entry")
        self.closeddate_widget = self.builder.get_object("closeddate_entry")
        self.dayleft_label  = self.builder.get_object("dayleft")
        self.tasksidebar = self.builder.get_object("tasksidebar")
        # Define accelerator keys
        self.init_accelerators()

        self.task = task
        tags = task.get_tags()
        self.textview.subtasks_callback(task.get_children)
        self.textview.removesubtask_callback(task.remove_child)
        self.textview.set_get_tagslist_callback(task.get_tags_name)
        self.textview.set_add_tag_callback(task.add_tag)
        self.textview.set_remove_tag_callback(task.remove_tag)
        self.textview.save_task_callback(self.light_save)

        texte = self.task.get_text()
        title = self.task.get_title()
        #the first line is the title
        self.textview.set_text("%s\n"%title)
        #we insert the rest of the task
        if texte :
            self.textview.insert("%s"%texte)
        else :
            #If not text, we insert tags
            if tags :
                for t in tags :
                    self.textview.insert_text("%s, "%t.get_name())
                self.textview.insert_text("\n")
            #If we don't have text, we still need to insert subtasks if any
            subtasks = task.get_children()
            if subtasks :
                self.textview.insert_subtasks(subtasks)
        #We select the title if it's a new task
        if thisisnew :
            self.textview.select_title()
        else :
            self.task.set_to_keep()
        self.textview.modified(full=True)
        self.window.connect("destroy", self.destruction)
        self.calendar.connect("date-changed", self.on_date_changed)

        # plugins
        self.pengine = PluginEngine()
        self.plugin_api = PluginAPI(self.req, self.vmanager, self)
        self.pengine.register_api(self.plugin_api)
        self.pengine.onTaskLoad(self.plugin_api)

        #Putting the refresh callback at the end make the start a lot faster
        self.textview.refresh_callback(self.refresh_editor)
        self.refresh_editor()
        self.textview.grab_focus()

        #restoring size and position, spatial tasks
        if self.config :
            tid = self.task.get_id()
            if tid in self.config:
                if "position" in self.config[tid]:
                    pos = self.config[tid]["position"]
                    self.move(pos[0],pos[1])
                    #print "restoring position %s %s" %(pos[0],pos[1])
                if "size" in self.config[tid]:
                    size = self.config[tid]["size"]
                    #print "size %s - %s" %(str(size[0]),str(size[1]))
                    #this eval(str()) is a ugly (!) hack to accept both int and str
                    #FIXME: Fix this!
                    self.window.resize(eval(str(size[0])),eval(str(size[1])))

        self.textview.set_editable(True)
        #Connection for the update
        self.req.connect('task-modified',self.task_modified)
        self.window.show()


    #FIXME: avoid to update to many time when we modify from the editor itself
    def task_modified(self,sender,tid):
        self.refresh_editor(refreshtext=True)

    # Define accelerator-keys for this dialog
    # TODO: undo/redo
    def init_accelerators(self):
        agr = gtk.AccelGroup()
        self.window.add_accel_group(agr)

        # Escape and Ctrl-W close the dialog. It's faster to call close
        # directly, rather than use the close button widget
        key, modifier = gtk.accelerator_parse('Escape')
        agr.connect_group(key, modifier, gtk.ACCEL_VISIBLE, self.close)

        key, modifier = gtk.accelerator_parse('<Control>w')
        agr.connect_group(key, modifier, gtk.ACCEL_VISIBLE, self.close)

        # Ctrl-N creates a new task
        key, modifier = gtk.accelerator_parse('<Control>n')
        agr.connect_group(key, modifier, gtk.ACCEL_VISIBLE, self.new_task)

        # Ctrl-Shift-N creates a new subtask
        insert_subtask = self.builder.get_object("insert_subtask")
        key, mod       = gtk.accelerator_parse("<Control><Shift>n")
        insert_subtask.add_accelerator('clicked', agr, key, mod, gtk.ACCEL_VISIBLE)

        # Ctrl-D marks task as done
        mark_as_done_editor = self.builder.get_object('mark_as_done_editor')
        key, mod = gtk.accelerator_parse('<Control>d')
        mark_as_done_editor.add_accelerator('clicked', agr, key, mod, gtk.ACCEL_VISIBLE)

        # Ctrl-I marks task as dismissed
        dismiss_editor = self.builder.get_object('dismiss_editor')
        key, mod = gtk.accelerator_parse('<Control>i')
        dismiss_editor.add_accelerator('clicked', agr, key, mod, gtk.ACCEL_VISIBLE)

    #Can be called at any time to reflect the status of the Task
    #Refresh should never interfere with the TaskView.
    #If a title is passed as a parameter, it will become
    #the new window title. If not, we will look for the task title.
    #Refreshtext is whether or not we should refresh the TaskView
    #(doing it all the time is dangerous if the task is empty)
    def refresh_editor(self, title=None, refreshtext=False):
        if self.window == None:
            return
        to_save = False
        #title of the window 
        if title :
            self.window.set_title(title)
            to_save = True
        else :
            self.window.set_title(self.task.get_title())

        status = self.task.get_status() 
        if status == Task.STA_DISMISSED:
            self.donebutton.set_label(GnomeConfig.MARK_DONE)
            self.donebutton.set_tooltip_text(GnomeConfig.MARK_DONE_TOOLTIP)
            self.donebutton.set_icon_name("gtg-task-done")
            self.dismissbutton.set_label(GnomeConfig.MARK_UNDISMISS)
            self.dismissbutton.set_tooltip_text(GnomeConfig.MARK_UNDISMISS_TOOLTIP)
            self.dismissbutton.set_icon_name("gtg-task-undismiss")
        elif status == Task.STA_DONE:
            self.donebutton.set_label(GnomeConfig.MARK_UNDONE)
            self.donebutton.set_tooltip_text(GnomeConfig.MARK_UNDONE_TOOLTIP)
            self.donebutton.set_icon_name("gtg-task-undone")
            self.dismissbutton.set_label(GnomeConfig.MARK_DISMISS)
            self.dismissbutton.set_tooltip_text(GnomeConfig.MARK_DISMISS_TOOLTIP)
            self.dismissbutton.set_icon_name("gtg-task-dismiss")
        else:
            self.donebutton.set_label(GnomeConfig.MARK_DONE)
            self.donebutton.set_tooltip_text(GnomeConfig.MARK_DONE_TOOLTIP)
            self.donebutton.set_icon_name("gtg-task-done")
            self.dismissbutton.set_label(GnomeConfig.MARK_DISMISS)
            self.dismissbutton.set_tooltip_text(GnomeConfig.MARK_DISMISS_TOOLTIP)
            self.dismissbutton.set_icon_name("gtg-task-dismiss")
        self.donebutton.show()
        self.tasksidebar.show()

        #Refreshing the status bar labels and date boxes
        if status in [Task.STA_DISMISSED, Task.STA_DONE]:
            self.builder.get_object("label2").hide()
            self.builder.get_object("hbox1").hide()
            self.builder.get_object("label4").show()
            self.builder.get_object("hbox4").show()
        else:
            self.builder.get_object("label4").hide()
            self.builder.get_object("hbox4").hide()
            self.builder.get_object("label2").show() 
            self.builder.get_object("hbox1").show()

        #refreshing the due date field
        duedate = self.task.get_due_date()
        prevdate = Date.parse(self.duedate_widget.get_text())
        if duedate != prevdate or type(duedate) is not type(prevdate):
            zedate = str(duedate).replace("-", date_separator)
            self.duedate_widget.set_text(zedate)
        # refreshing the closed date field
        closeddate = self.task.get_closed_date()
        prevcldate = Date.parse(self.closeddate_widget.get_text())
        if closeddate != prevcldate or type(closeddate) is not type(prevcldate):
            zecldate = str(closeddate).replace("-", date_separator)
            self.closeddate_widget.set_text(zecldate)
        #refreshing the day left label
        #If the task is marked as done, we display the delay between the 
        #due date and the actual closing date. If the task isn't marked 
        #as done, we display the number of days left.
        if status in [Task.STA_DISMISSED, Task.STA_DONE]:
            delay = self.task.get_days_late()
            if delay is None:
                txt = ""
            elif delay == 0:
                txt = "Completed on time"
            elif delay >= 1:
                txt = ngettext("Completed %(days)d day late", "Completed %(days)d days late", delay) % {'days': delay}
            elif delay <= -1:
                abs_delay = abs(delay)
                txt = ngettext("Completed %(days)d day early", "Completed %(days)d days early", abs_delay) % {'days': abs_delay}
        else:
            result = self.task.get_days_left()
            if result is None:
                txt = ""
            elif result > 0:
                txt = ngettext("Due tomorrow!", "%(days)d days left", result) % {'days': result}
            elif result == 0:
                txt = _("Due today!")
            elif result < 0:
                abs_result = abs(result)
                txt = ngettext("Due yesterday!", "Was %(days)d days ago", abs_result) % {'days': abs_result}
        window_style = self.window.get_style()
        color = str(window_style.text[gtk.STATE_INSENSITIVE])
        self.dayleft_label.set_markup("<span color='"+color+"'>"+txt+"</span>")

        startdate = self.task.get_start_date()
        prevdate = Date.parse(self.startdate_widget.get_text())
        if startdate != prevdate or type(startdate) is not type(prevdate):
            zedate = str(startdate).replace("-",date_separator)
            self.startdate_widget.set_text(zedate) 
        #Refreshing the tag list in the insert tag button
        taglist = self.req.get_used_tags()
        menu = gtk.Menu()
        tag_count = 0
        for tagname in taglist:
            tag_object = self.req.get_tag(tagname)
            if not tag_object.is_special() and \
               not self.task.has_tags(tag_list=[tagname]):
                tag_count += 1
                mi = gtk.MenuItem(label = tagname, use_underline=False)
                mi.connect("activate", self.inserttag, tagname)
                mi.show()
                menu.append(mi)
        if tag_count > 0 :
            self.inserttag_button.set_menu(menu)

        if refreshtext:
            self.textview.modified(refresheditor=False)
        if to_save:
            self.light_save()

    def date_changed(self,widget,data):
        text = widget.get_text()
        validdate = False
        if not text :
            validdate = True
            datetoset = Date.no_date()
        else :
            datetoset = Date.parse(text)
            if datetoset :
                validdate = True

        if validdate :
            #If the date is valid, we write with default color in the widget
            # "none" will set the default color.
            widget.modify_text(gtk.STATE_NORMAL, None)
            widget.modify_base(gtk.STATE_NORMAL, None)
            if data == "start" :
                self.task.set_start_date(datetoset)
            elif data == "due" :
                self.task.set_due_date(datetoset)
            elif data == "closed" :
                self.task.set_closed_date(datetoset)
            #Set the due date to be equal to the start date
            # when it happens that the start date is later than the due date
            start_date = self.task.get_start_date()
            due_date = self.task.get_due_date()
            if start_date and (start_date > due_date):
                self.task.set_due_date(self.task.get_start_date())
        else :
            #We should write in red in the entry if the date is not valid
            widget.modify_text(gtk.STATE_NORMAL, gtk.gdk.color_parse("#F00"))
            widget.modify_base(gtk.STATE_NORMAL, gtk.gdk.color_parse("#F88"))

<<<<<<< HEAD


    def on_date_pressed(self, widget, date_kind):
        """Called when a date-changing button is clicked."""
        if date_kind == GTGCalendar.DATE_KIND_DUE:
            date = self.task.get_due_date()

            # is due_date < start_date ?
            # no_date need special care because we want to no_date < anything
            start_date = self.task.get_start_date()
            due_before_start = start_date != dates.no_date and start_date > date

            if not date or due_before_start:
                date = self.task.get_start_date()
        elif date_kind == GTGCalendar.DATE_KIND_START:
            date = self.task.get_start_date()
        elif date_kind == GTGCalendar.DATE_KIND_CLOSED:
            date = self.task.get_closed_date()
        self.calendar.set_date(date, date_kind)
        #we show the calendar at the right position
        rect = widget.get_allocation()
        x, y = widget.window.get_origin()
        self.calendar.show_at_position(x + rect.x + rect.width,
                                       y + rect.y)


    def on_date_changed(self, calendar):
        date, date_kind = calendar.get_selected_date()
        if date_kind == GTGCalendar.DATE_KIND_DUE:
=======
    def _mark_today_in_bold(self):
        today = Date.today()
        #selected is a tuple containing (year, month, day)
        selected = self.cal_widget.get_date()
        #the following "-1" is because in pygtk calendar the month is 0-based,
        # in gtg (and datetime.date) is 1-based.
        if selected[1] == today.month - 1 and selected[0] == today.year:
            self.cal_widget.mark_day(today.day)
        else:
            self.cal_widget.unmark_day(today.day)
        
        
    def on_date_pressed(self, widget,data): 
        """Called when the due button is clicked."""
        
        self.__opened_date = data
        if self.__opened_date == "due" :
            toset = self.task.get_due_date()
            self.calendar_fuzzydate_btns.show()
        elif self.__opened_date == "start" :
            toset = self.task.get_start_date()
            self.calendar_fuzzydate_btns.hide()
        elif self.__opened_date == "closed" :
            toset = self.task.get_closed_date()
            self.calendar_fuzzydate_btns.hide()
        
        rect = widget.get_allocation()
        x, y = widget.window.get_origin()
        cal_width, cal_height = self.calendar.get_size()
        self.calendar.move((x + rect.x - cal_width + rect.width)
                                            , (y + rect.y - cal_height))
        self.calendar.show()
        """Because some window managers ignore move before you show a window."""
        self.calendar.move((x + rect.x - cal_width + rect.width)
                                            , (y + rect.y - cal_height))
        
        self.calendar.grab_add()
        #We grab the pointer in the calendar
        gdk.pointer_grab(self.calendar.window, True,gdk.BUTTON1_MASK|gdk.MOD2_MASK)
        #we will close the calendar if the user clicks outside
        
        if not toset:
            # we set the widget to today's date if there is not a date defined
            toset = Date.today()
        elif not toset.is_special:
            y = toset.year
            m = toset.month
            d = int(toset.day)
            #We have to select the day first. If not, we might ask for
            #February while still being on 31 -> error !
            self.cal_widget.select_day(d)
            self.cal_widget.select_month(int(m)-1,int(y))

        self._mark_today_in_bold()
            
        self.calendar.connect('button-press-event', self.__focus_out)
        self.sigid = self.cal_widget.connect("day-selected",self.day_selected)
        self.sigid_month = self.cal_widget.connect("month-changed",self.month_changed)

    def day_selected(self,widget) :
        y,m,d = widget.get_date()
        if self.__opened_date == "due" :
            self.task.set_due_date(Date.parse("%s-%s-%s"%(y,m+1,d)))
        elif self.__opened_date == "start" :
            self.task.set_start_date(Date.parse("%s-%s-%s"%(y,m+1,d)))
        elif self.__opened_date == "closed" :
            self.task.set_closed_date(Date.parse("%s-%s-%s"%(y,m+1,d)))
        if self.close_when_changed :
            #When we select a day, we connect the mouse release to the
            #closing of the calendar.
            self.mouse_sigid = self.cal_widget.connect('event',self.__mouse_release)
        else :
            self.close_when_changed = True
        self.refresh_editor()
        
    def __mouse_release(self,widget,event):
        if event.type == gtk.gdk.BUTTON_RELEASE:
            self.__close_calendar()
            self.cal_widget.disconnect(self.mouse_sigid)
        
    def month_changed(self,widget) :
        #This is a ugly hack to close the calendar on the first click
        self.close_when_changed = False
        self._mark_today_in_bold()

    def set_opened_date(self, date):
        if self.__opened_date == "due" :
>>>>>>> 03f0093b
            self.task.set_due_date(date)
        elif date_kind == GTGCalendar.DATE_KIND_START:
            self.task.set_start_date(date)
        elif date_kind == GTGCalendar.DATE_KIND_CLOSED:
            self.task.set_closed_date(date)
        self.refresh_editor()
<<<<<<< HEAD

    def close_all_subtasks(self):
        all_subtasks = []

        def trace_subtasks(root):
            for i in root.get_subtasks():
                if i not in all_subtasks:
                    all_subtasks.append(i)
                    trace_subtasks(i)

        trace_subtasks(self.task)

        for task in all_subtasks:
            self.vmanager.close_task(task.get_id())

=======
        self.__close_calendar()
        
    def nodate_pressed(self,widget) : #pylint: disable-msg=W0613
        self.set_opened_date(Date.no_date())
        
    def set_fuzzydate_now(self, widget) : #pylint: disable-msg=W0613
        self.set_opened_date(Date.today())
        
    def set_fuzzydate_soon(self, widget) : #pylint: disable-msg=W0613
        self.set_opened_date(Date.soon())
        
    def set_fuzzydate_later(self, widget) : #pylint: disable-msg=W0613
        self.set_opened_date(Date.later())
        
>>>>>>> 03f0093b
    def dismiss(self,widget) : #pylint: disable-msg=W0613
        stat = self.task.get_status()
        if stat == "Dismiss":
            self.task.set_status("Active")
            self.refresh_editor()
        else:
            self.task.set_status("Dismiss")
            self.close_all_subtasks()
            self.close(None)

    def change_status(self,widget) : #pylint: disable-msg=W0613
        stat = self.task.get_status()
        if stat == "Done":
            self.task.set_status("Active")
            self.refresh_editor()
        else:
            self.task.set_status("Done")
            self.close_all_subtasks()
            self.close(None)

    def delete_task(self, widget) :
        #this triggers the closing of the window in the view manager
        if self.task.is_new():
#            self.req.delete_task(self.task.get_id())
            self.vmanager.close_task(self.task.get_id())
        else:
            self.vmanager.ask_delete_tasks([self.task.get_id()])

    #Take the title as argument and return the subtask ID
    def new_subtask(self,title=None,tid=None) :
        if tid:
            self.task.add_child(tid)
        elif title:
            subt = self.task.new_subtask()
            subt.set_title(title)
            tid = subt.get_id()
        return tid

    # Create a new task
    def new_task(self, *args):
        task = self.req.new_task(newtask=True)
        task_id = task.get_id()
        self.vmanager.open_task(task_id)

    def insert_subtask(self,widget) : #pylint: disable-msg=W0613
        self.textview.insert_newtask()
        self.textview.grab_focus()

    def inserttag_clicked(self,widget) : #pylint: disable-msg=W0613
        itera = self.textview.get_insert()
        if itera.starts_line() :
            self.textview.insert_text("@",itera)
        else :
            self.textview.insert_text(" @",itera)
        self.textview.grab_focus()

    def inserttag(self,widget,tag) : #pylint: disable-msg=W0613
        self.textview.insert_tags([tag])
        self.textview.grab_focus()

    def save(self) :
        self.task.set_title(self.textview.get_title())
        self.task.set_text(self.textview.get_text()) 
        self.task.sync()
        if self.config != None:
            self.config.write()
        self.time = time.time()
    #light_save save the task without refreshing every 30seconds
    #We will reduce the time when the get_text will be in another thread
    def light_save(self) :
        #if self.time is none, we never called any save
        if self.time:
            diff = time.time() - self.time
            tosave = diff > GnomeConfig.SAVETIME
        else:
            #we don't want to save a task while opening it
            tosave = self.textview.get_editable()
            diff = None
        if tosave:
            self.save()

    #This will bring the Task Editor to front    
    def present(self):
        self.window.present()

    def move(self,x,y):
        try:
            xx=int(x)
            yy=int(y)
            self.window.move(xx,yy)
        except:
            pass

    def get_position(self):
        return self.window.get_position()

    def on_move(self,widget,event):
        #saving the position
        if self.config != None:
            tid = self.task.get_id()
            if not tid in self.config :
                self.config[tid] = dict()
            #print "saving task position %s" %str(self.get_position())
            self.config[tid]["position"] = self.get_position()
            self.config[tid]["size"] = self.window.get_size()

    #We define dummy variable for when close is called from a callback
    def close(self,window=None,a=None,b=None,c=None): #pylint: disable-msg=W0613
        #We should also destroy the whole taskeditor object.
        if self.window:
            self.window.destroy()
            self.window = None

    #The destroy signal is linked to the "close" button. So if we call
    #destroy in the close function, this will cause the close to be called twice
    #To solve that, close will just call "destroy" and the destroy signal
    #Will be linked to this destruction method that will save the task
    def destruction(self,a=None):
        #Save should be also called when buffer is modified
        self.pengine.onTaskClose(self.plugin_api)
        self.pengine.remove_api(self.plugin_api)
        tid = self.task.get_id()
        if self.task.is_new():
            self.req.delete_task(tid)
        else:
            self.save()
            for i in self.task.get_subtasks():
                if i:
                    i.set_to_keep()
        self.vmanager.close_task(tid)

    def get_builder(self):
        return self.builder

    def get_task(self):
        return self.task

    def get_textview(self):
        return self.textview

    def get_window(self):
        return self.window<|MERGE_RESOLUTION|>--- conflicted
+++ resolved
@@ -33,20 +33,10 @@
 from GTG.core.plugins.engine import PluginEngine
 from GTG.core.plugins.api    import PluginAPI
 from GTG.core.task           import Task
-<<<<<<< HEAD
-from GTG.tools               import dates
+from GTG.tools.dates         import Date
 from GTG.gtk.editor.calendar import GTGCalendar
-=======
-from GTG.tools.dates         import *
->>>>>>> 03f0093b
-
-
-date_separator = "-"
-
-
 
 class TaskEditor:
-
 
     def __init__(self, 
                  requester, 
@@ -185,7 +175,7 @@
 
         self.textview.set_editable(True)
         #Connection for the update
-        self.req.connect('task-modified',self.task_modified)
+        self.req.connect('task-modified', self.task_modified)
         self.window.show()
 
 
@@ -280,18 +270,24 @@
             self.builder.get_object("label2").show() 
             self.builder.get_object("hbox1").show()
 
+        #refreshing the start date field
+        startdate = self.task.get_start_date()
+        prevdate = Date.parse(self.startdate_widget.get_text())
+        if startdate != prevdate:
+            self.startdate_widget.set_text(str(startdate)) 
+
         #refreshing the due date field
         duedate = self.task.get_due_date()
         prevdate = Date.parse(self.duedate_widget.get_text())
-        if duedate != prevdate or type(duedate) is not type(prevdate):
-            zedate = str(duedate).replace("-", date_separator)
-            self.duedate_widget.set_text(zedate)
+        if duedate != prevdate:
+            self.duedate_widget.set_text(str(duedate))
+
         # refreshing the closed date field
         closeddate = self.task.get_closed_date()
         prevcldate = Date.parse(self.closeddate_widget.get_text())
-        if closeddate != prevcldate or type(closeddate) is not type(prevcldate):
-            zecldate = str(closeddate).replace("-", date_separator)
-            self.closeddate_widget.set_text(zecldate)
+        if closeddate != prevcldate:
+            self.closeddate_widget.set_text(str(closeddate))
+
         #refreshing the day left label
         #If the task is marked as done, we display the delay between the 
         #due date and the actual closing date. If the task isn't marked 
@@ -322,11 +318,6 @@
         color = str(window_style.text[gtk.STATE_INSENSITIVE])
         self.dayleft_label.set_markup("<span color='"+color+"'>"+txt+"</span>")
 
-        startdate = self.task.get_start_date()
-        prevdate = Date.parse(self.startdate_widget.get_text())
-        if startdate != prevdate or type(startdate) is not type(prevdate):
-            zedate = str(startdate).replace("-",date_separator)
-            self.startdate_widget.set_text(zedate) 
         #Refreshing the tag list in the insert tag button
         taglist = self.req.get_used_tags()
         menu = gtk.Menu()
@@ -350,27 +341,29 @@
 
     def date_changed(self,widget,data):
         text = widget.get_text()
-        validdate = False
-        if not text :
-            validdate = True
+        valid = True
+        if not text:
             datetoset = Date.no_date()
         else :
-            datetoset = Date.parse(text)
-            if datetoset :
-                validdate = True
-
-        if validdate :
+            try:
+                datetoset = Date.parse(text)
+            except ValueError:
+                valid = False
+
+        if valid:
             #If the date is valid, we write with default color in the widget
             # "none" will set the default color.
             widget.modify_text(gtk.STATE_NORMAL, None)
             widget.modify_base(gtk.STATE_NORMAL, None)
+
             if data == "start" :
                 self.task.set_start_date(datetoset)
             elif data == "due" :
                 self.task.set_due_date(datetoset)
             elif data == "closed" :
                 self.task.set_closed_date(datetoset)
-            #Set the due date to be equal to the start date
+
+            # Set the due date to be equal to the start date
             # when it happens that the start date is later than the due date
             start_date = self.task.get_start_date()
             due_date = self.task.get_due_date()
@@ -381,18 +374,12 @@
             widget.modify_text(gtk.STATE_NORMAL, gtk.gdk.color_parse("#F00"))
             widget.modify_base(gtk.STATE_NORMAL, gtk.gdk.color_parse("#F88"))
 
-<<<<<<< HEAD
-
-
     def on_date_pressed(self, widget, date_kind):
         """Called when a date-changing button is clicked."""
         if date_kind == GTGCalendar.DATE_KIND_DUE:
             date = self.task.get_due_date()
-
-            # is due_date < start_date ?
-            # no_date need special care because we want to no_date < anything
             start_date = self.task.get_start_date()
-            due_before_start = start_date != dates.no_date and start_date > date
+            due_before_start = start_date and start_date > date
 
             if not date or due_before_start:
                 date = self.task.get_start_date()
@@ -407,106 +394,15 @@
         self.calendar.show_at_position(x + rect.x + rect.width,
                                        y + rect.y)
 
-
     def on_date_changed(self, calendar):
         date, date_kind = calendar.get_selected_date()
         if date_kind == GTGCalendar.DATE_KIND_DUE:
-=======
-    def _mark_today_in_bold(self):
-        today = Date.today()
-        #selected is a tuple containing (year, month, day)
-        selected = self.cal_widget.get_date()
-        #the following "-1" is because in pygtk calendar the month is 0-based,
-        # in gtg (and datetime.date) is 1-based.
-        if selected[1] == today.month - 1 and selected[0] == today.year:
-            self.cal_widget.mark_day(today.day)
-        else:
-            self.cal_widget.unmark_day(today.day)
-        
-        
-    def on_date_pressed(self, widget,data): 
-        """Called when the due button is clicked."""
-        
-        self.__opened_date = data
-        if self.__opened_date == "due" :
-            toset = self.task.get_due_date()
-            self.calendar_fuzzydate_btns.show()
-        elif self.__opened_date == "start" :
-            toset = self.task.get_start_date()
-            self.calendar_fuzzydate_btns.hide()
-        elif self.__opened_date == "closed" :
-            toset = self.task.get_closed_date()
-            self.calendar_fuzzydate_btns.hide()
-        
-        rect = widget.get_allocation()
-        x, y = widget.window.get_origin()
-        cal_width, cal_height = self.calendar.get_size()
-        self.calendar.move((x + rect.x - cal_width + rect.width)
-                                            , (y + rect.y - cal_height))
-        self.calendar.show()
-        """Because some window managers ignore move before you show a window."""
-        self.calendar.move((x + rect.x - cal_width + rect.width)
-                                            , (y + rect.y - cal_height))
-        
-        self.calendar.grab_add()
-        #We grab the pointer in the calendar
-        gdk.pointer_grab(self.calendar.window, True,gdk.BUTTON1_MASK|gdk.MOD2_MASK)
-        #we will close the calendar if the user clicks outside
-        
-        if not toset:
-            # we set the widget to today's date if there is not a date defined
-            toset = Date.today()
-        elif not toset.is_special:
-            y = toset.year
-            m = toset.month
-            d = int(toset.day)
-            #We have to select the day first. If not, we might ask for
-            #February while still being on 31 -> error !
-            self.cal_widget.select_day(d)
-            self.cal_widget.select_month(int(m)-1,int(y))
-
-        self._mark_today_in_bold()
-            
-        self.calendar.connect('button-press-event', self.__focus_out)
-        self.sigid = self.cal_widget.connect("day-selected",self.day_selected)
-        self.sigid_month = self.cal_widget.connect("month-changed",self.month_changed)
-
-    def day_selected(self,widget) :
-        y,m,d = widget.get_date()
-        if self.__opened_date == "due" :
-            self.task.set_due_date(Date.parse("%s-%s-%s"%(y,m+1,d)))
-        elif self.__opened_date == "start" :
-            self.task.set_start_date(Date.parse("%s-%s-%s"%(y,m+1,d)))
-        elif self.__opened_date == "closed" :
-            self.task.set_closed_date(Date.parse("%s-%s-%s"%(y,m+1,d)))
-        if self.close_when_changed :
-            #When we select a day, we connect the mouse release to the
-            #closing of the calendar.
-            self.mouse_sigid = self.cal_widget.connect('event',self.__mouse_release)
-        else :
-            self.close_when_changed = True
-        self.refresh_editor()
-        
-    def __mouse_release(self,widget,event):
-        if event.type == gtk.gdk.BUTTON_RELEASE:
-            self.__close_calendar()
-            self.cal_widget.disconnect(self.mouse_sigid)
-        
-    def month_changed(self,widget) :
-        #This is a ugly hack to close the calendar on the first click
-        self.close_when_changed = False
-        self._mark_today_in_bold()
-
-    def set_opened_date(self, date):
-        if self.__opened_date == "due" :
->>>>>>> 03f0093b
             self.task.set_due_date(date)
         elif date_kind == GTGCalendar.DATE_KIND_START:
             self.task.set_start_date(date)
         elif date_kind == GTGCalendar.DATE_KIND_CLOSED:
             self.task.set_closed_date(date)
         self.refresh_editor()
-<<<<<<< HEAD
 
     def close_all_subtasks(self):
         all_subtasks = []
@@ -522,22 +418,6 @@
         for task in all_subtasks:
             self.vmanager.close_task(task.get_id())
 
-=======
-        self.__close_calendar()
-        
-    def nodate_pressed(self,widget) : #pylint: disable-msg=W0613
-        self.set_opened_date(Date.no_date())
-        
-    def set_fuzzydate_now(self, widget) : #pylint: disable-msg=W0613
-        self.set_opened_date(Date.today())
-        
-    def set_fuzzydate_soon(self, widget) : #pylint: disable-msg=W0613
-        self.set_opened_date(Date.soon())
-        
-    def set_fuzzydate_later(self, widget) : #pylint: disable-msg=W0613
-        self.set_opened_date(Date.later())
-        
->>>>>>> 03f0093b
     def dismiss(self,widget) : #pylint: disable-msg=W0613
         stat = self.task.get_status()
         if stat == "Dismiss":
