# -*- coding: utf-8 -*-
# -----------------------------------------------------------------------------
# Getting Things GNOME! - a personal organizer for the GNOME desktop
# Copyright (c) 2008-2013 - Lionel Dricot & Bertrand Rousseau
#
# This program is free software: you can redistribute it and/or modify it under
# the terms of the GNU General Public License as published by the Free Software
# Foundation, either version 3 of the License, or (at your option) any later
# version.
#
# This program is distributed in the hope that it will be useful, but WITHOUT
# ANY WARRANTY; without even the implied warranty of MERCHANTABILITY or FITNESS
# FOR A PARTICULAR PURPOSE. See the GNU General Public License for more
# details.
#
# You should have received a copy of the GNU General Public License along with
# this program.  If not, see <http://www.gnu.org/licenses/>.
# -----------------------------------------------------------------------------
"""
This is the TaskEditor

It's the window you see when you double-click on a Task
The main text widget is a home-made TextView called TaskView (see taskview.py)
The rest is the logic of the widget: date changing widgets, buttons, ...
"""
import time
import os

from gi.repository import Gdk, Gtk, Pango

from GTG.core.dirs import UI_DIR
from GTG.core.plugins.api import PluginAPI
from GTG.core.plugins.engine import PluginEngine
from GTG.core.task import Task
from GTG.core.translations import _, ngettext
from GTG.gtk.editor import GnomeConfig
from GTG.gtk.editor.calendar import GTGCalendar
from GTG.gtk.editor.taskview import TaskView
from GTG.gtk.help import add_help_shortcut
from GTG.gtk.tag_completion import tag_filter
from GTG.tools.dates import Date
from GTG.tools.logger import Log
'''
TODO (jakubbrindza): re-factor tag_filter into a separate module
'''


class TaskEditor(object):

    EDITOR_UI_FILE = os.path.join(UI_DIR, "taskeditor.ui")

    def __init__(self,
                 requester,
                 vmanager,
                 task,
                 thisisnew=False,
                 clipboard=None):
        '''
        req is the requester
        vmanager is the view manager
        thisisnew is True when a new task is created and opened
        '''
        self.req = requester
        self.vmanager = vmanager
        self.browser_config = self.req.get_config('browser')
        self.config = self.req.get_task_config(task.get_id())
        self.time = None
        self.clipboard = clipboard
        self.builder = Gtk.Builder()
        self.builder.add_from_file(self.EDITOR_UI_FILE)
        self.donebutton = self.builder.get_object("mark_as_done")
        self.undonebutton = self.builder.get_object("mark_as_undone")
        self.dismissbutton = self.builder.get_object("dismiss")
        self.undismissbutton = self.builder.get_object("undismiss")
        self.add_subtask = self.builder.get_object("add_subtask")
        self.tag_store = self.builder.get_object("tag_store")
        self.parent_button = self.builder.get_object("parent")

        # Create our dictionary and connect it
        dic = {
            "on_mark_as_done": self.change_status,
            "on_dismiss": self.dismiss,
            "delete_clicked": self.delete_task,
            "on_duedate_pressed": lambda w: self.on_date_pressed(
                w, GTGCalendar.DATE_KIND_DUE),
            "on_tags_popover": self.open_tags_popover,
            "on_startdate_pressed": lambda w: self.on_date_pressed(
                w, GTGCalendar.DATE_KIND_START),
            "on_closeddate_pressed": lambda w: self.on_date_pressed(
                w, GTGCalendar.DATE_KIND_CLOSED),
            "duedate_changed": lambda w: self.date_changed(
                w, GTGCalendar.DATE_KIND_DUE),
            "duedate_focus_out": lambda w, e: self.date_focus_out(
                w, e, GTGCalendar.DATE_KIND_DUE),
            "startingdate_changed": lambda w: self.date_changed(
                w, GTGCalendar.DATE_KIND_START),
            "startdate_focus_out": lambda w, e: self.date_focus_out(
                w, e, GTGCalendar.DATE_KIND_START),
            "closeddate_changed": lambda w: self.date_changed(
                w, GTGCalendar.DATE_KIND_CLOSED),
            "closeddate_focus_out": lambda w, e: self.date_focus_out(
                w, e, GTGCalendar.DATE_KIND_CLOSED),
            "on_insert_subtask_clicked": self.insert_subtask,
            "on_inserttag_clicked": self.inserttag_clicked,
            "on_parent_select": self.on_parent_select,
            "on_move": self.on_move,
            "show_popover_start": self.show_popover_start,
            "show_popover_due": self.show_popover_due,
            "show_popover_closed": self.show_popover_closed,
            "on_tag_toggled": self.on_tag_toggled,
        }
        self.builder.connect_signals(dic)
        self.window = self.builder.get_object("TaskEditor")
        # Removing the Normal textview to replace it by our own
        # So don't try to change anything with glade, this is a home-made
        # widget
        textview = self.builder.get_object("textview")
        scrolled = self.builder.get_object("scrolledtask")
        scrolled.remove(textview)
        self.textview = TaskView(self.req, self.clipboard)
        self.textview.show()
        self.textview.set_subtask_callback(self.new_subtask)
        self.textview.open_task_callback(self.vmanager.open_task)
        self.textview.set_left_margin(7)
        self.textview.set_right_margin(5)
        scrolled.add(self.textview)
        conf_font_value = self.browser_config.get("font_name")
        if conf_font_value != "":
            self.textview.override_font(Pango.FontDescription(conf_font_value))
        # Voila! it's done
        self.calendar = GTGCalendar()
        self.calendar.set_transient_for(self.window)
        self.calendar.set_decorated(False)
        self.duedate_widget = self.builder.get_object("duedate_entry")
        self.startdate_widget = self.builder.get_object("startdate_entry")
        self.closeddate_widget = self.builder.get_object("closeddate_entry")
        '''
        TODO(jakubbrindza): Once all the functionality in editor is back and
        working, bring back also the accelerators! Dayleft_label needs to be
        brought back, however its position is unsure.
        '''
        # self.dayleft_label = self.builder.get_object("dayleft")
        # Define accelerator keys
        self.init_accelerators()

        self.task = task
        tags = task.get_tags()
        self.textview.subtasks_callback(task.get_children)
        self.textview.removesubtask_callback(task.remove_child)
        self.textview.set_get_tagslist_callback(task.get_tags_name)
        self.textview.set_add_tag_callback(task.add_tag)
        self.textview.set_remove_tag_callback(task.remove_tag)
        self.textview.save_task_callback(self.light_save)

        texte = self.task.get_text()
        title = self.task.get_title()
        # the first line is the title
        self.textview.set_text("%s\n" % title)
        # we insert the rest of the task
        if texte:
            self.textview.insert("%s" % texte)
        else:
            # If not text, we insert tags
            if tags:
                for t in tags:
                    self.textview.insert_text("%s, " % t.get_name())
                self.textview.insert_text("\n")
            # If we don't have text, we still need to insert subtasks if any
            subtasks = task.get_children()
            if subtasks:
                self.textview.insert_subtasks(subtasks)
        # We select the title if it's a new task
        if thisisnew:
            self.textview.select_title()
        else:
            self.task.set_to_keep()
        self.textview.modified(full=True)
        self.window.connect("destroy", self.destruction)
        '''
        TODO(jakubbrindza): make on_date_changed work alongside
        the new popover calendar
        '''
        # self.calendar.connect("date-changed", self.on_date_changed)

        # plugins
        self.pengine = PluginEngine()
        self.plugin_api = PluginAPI(self.req, self.vmanager, self)
        self.pengine.register_api(self.plugin_api)
        self.pengine.onTaskLoad(self.plugin_api)

        # Putting the refresh callback at the end make the start a lot faster
        self.textview.refresh_callback(self.refresh_editor)
        self.refresh_editor()
        self.textview.grab_focus()

        self.init_dimensions()

        self.textview.set_editable(True)
        self.window.show()

    # Define accelerator-keys for this dialog
    '''
    TODO: undo/redo
    + RE-enable all the features so that they work properly.
    + new shortcuts for bold and italic once implemented.
    '''
    def init_accelerators(self):
        agr = Gtk.AccelGroup()
        self.window.add_accel_group(agr)

        # Escape and Ctrl-W close the dialog. It's faster to call close
        # directly, rather than use the close button widget
        key, modifier = Gtk.accelerator_parse('Escape')
        agr.connect(key, modifier, Gtk.AccelFlags.VISIBLE, self.close)

        key, modifier = Gtk.accelerator_parse('<Control>w')
        agr.connect(key, modifier, Gtk.AccelFlags.VISIBLE, self.close)

        # F1 shows help
        add_help_shortcut(self.window, "editor")

        # Ctrl-N creates a new task
        key, modifier = Gtk.accelerator_parse('<Control>n')
        agr.connect(key, modifier, Gtk.AccelFlags.VISIBLE, self.new_task)

        # Ctrl-Shift-N creates a new subtask
        key, mod = Gtk.accelerator_parse("<Control><Shift>n")
        self.add_subtask.add_accelerator('clicked', agr, key, mod,
                                         Gtk.AccelFlags.VISIBLE)

        # Ctrl-D marks task as done
        key, mod = Gtk.accelerator_parse('<Control>d')
        self.donebutton.add_accelerator('clicked', agr, key, mod,
                                        Gtk.AccelFlags.VISIBLE)

        # Ctrl-I marks task as dismissed
        key, mod = Gtk.accelerator_parse('<Control>i')
        self.dismissbutton.add_accelerator('clicked', agr, key, mod,
                                           Gtk.AccelFlags.VISIBLE)

        # Ctrl-Q quits GTG
        key, modifier = Gtk.accelerator_parse('<Control>q')
        agr.connect(key, modifier, Gtk.AccelFlags.VISIBLE, self.quit)

    '''
    TODO(jakubbrindza): Add the functionality to the existing calendar widgets.
    This will require ammending and re-factoring the entire calendar.py.
    '''

    def show_popover_start(self, widget, event):
        popover = self.builder.get_object("date_popover")
        popover.set_relative_to(self.startdate_widget)
        popover.set_modal(False)
        popover.show_all()

    def show_popover_due(self, widget, popover):
        popover = self.builder.get_object("date_popover")
        popover.set_relative_to(self.duedate_widget)
        popover.set_modal(False)
        popover.show_all()

    def show_popover_closed(self, widget, popover):
        closed_popover = self.builder.get_object("closed_popover")
        closed_popover.set_relative_to(self.closeddate_widget)
        closed_popover.set_modal(False)
        closed_popover.show_all()

    def open_tags_popover(self, widget):
        self.tag_store.clear()

        tags = self.req.get_tag_tree().get_all_nodes()

        used_tags = self.task.get_tags()

        for tagname in tags:
            tag = self.req.get_tag(tagname)
            if tag_filter(tag):
                is_used = tag in used_tags
                self.tag_store.append([is_used, tagname])
                '''
                TODO(jakubbrindza): add sorting of the tags based on
                True | False and within each sub-group arrange them
                alphabetically
                '''

    def on_tag_toggled(self, widget, path):
        """We toggle by tag_row variable. tag_row is
        meant to be a tuple (is_used, tagname)"""
        tag_row = self.tag_store[path]
        tag_row[0] = not tag_row[0]

        if tag_row[0]:
            self.textview.insert_tags([tag_row[1]])
        '''
        TODO(jakubbrindza): Add else case that will remove tag.
        '''

    def init_dimensions(self):
        """ Restores position and size of task if possible """
        position = self.config.get('position')
        if position and len(position) == 2:
            try:
                self.window.move(int(position[0]), int(position[1]))
            except ValueError:
                Log.warning(
                    'Invalid position configuration for task %s: %s',
                    self.task.get_id(), position)

        size = self.config.get('size')
        if size and len(size) == 2:
            try:
                self.window.resize(int(size[0]), int(size[1]))
            except ValueError:
                Log.warning(
                    'Invalid size configuration for task %s: %s',
                    self.task.get_id(), size)

    # Can be called at any time to reflect the status of the Task
    # Refresh should never interfere with the TaskView.
    # If a title is passed as a parameter, it will become
    # the new window title. If not, we will look for the task title.
    # Refreshtext is whether or not we should refresh the TaskView
    # (doing it all the time is dangerous if the task is empty)
    def refresh_editor(self, title=None, refreshtext=False):
        if self.window is None:
            return
        to_save = False
        # title of the window
        if title:
            self.window.set_title(title)
            to_save = True
        else:
            self.window.set_title(self.task.get_title())

        status = self.task.get_status()
        if status == Task.STA_DISMISSED:
            self.donebutton.show()
            self.undonebutton.hide()
            self.dismissbutton.hide()
            self.undismissbutton.show()
        elif status == Task.STA_DONE:
            self.donebutton.hide()
            self.undonebutton.show()
            self.dismissbutton.show()
            self.undismissbutton.hide
        else:
            self.donebutton.show()
            self.undonebutton.hide()
            self.dismissbutton.show()
            self.undismissbutton.hide()

        # Refreshing the the parent button
        has_parents = len(self.task.get_parents()) > 0
        self.parent_button.set_sensitive(has_parents)

        # Refreshing the status bar labels and date boxes
        if status in [Task.STA_DISMISSED, Task.STA_DONE]:
            self.builder.get_object("start_box").hide()
            self.builder.get_object("closed_box").show()
        else:
            self.builder.get_object("closed_box").hide()
            self.builder.get_object("start_box").show()

        # refreshing the start date field
        startdate = self.task.get_start_date()
        try:
            prevdate = Date.parse(self.startdate_widget.get_text())
            update_date = startdate != prevdate
        except ValueError:
            update_date = True

        if update_date:
            self.startdate_widget.set_text(str(startdate))

        # refreshing the due date field
        duedate = self.task.get_due_date()
        try:
            prevdate = Date.parse(self.duedate_widget.get_text())
            update_date = duedate != prevdate
        except ValueError:
            update_date = True

        if update_date:
            self.duedate_widget.set_text(str(duedate))

        # refreshing the closed date field
        closeddate = self.task.get_closed_date()
        prevcldate = Date.parse(self.closeddate_widget.get_text())
        if closeddate != prevcldate:
            self.closeddate_widget.set_text(str(closeddate))

        # refreshing the day left label
        '''
        TODO(jakubbrindza): re-enable refreshing the day left.
        We need to come up how and where this information is viewed
        in the editor window.
        '''
        # self.refresh_day_left()

        if refreshtext:
            self.textview.modified(refresheditor=False)
        if to_save:
            self.light_save()

    def refresh_day_left(self):
        # If the task is marked as done, we display the delay between the
        # due date and the actual closing date. If the task isn't marked
        # as done, we display the number of days left.
        status = self.task.get_status()
        if status in [Task.STA_DISMISSED, Task.STA_DONE]:
            delay = self.task.get_days_late()
            if delay is None:
                txt = ""
            elif delay == 0:
                txt = "Completed on time"
            elif delay >= 1:
                txt = ngettext("Completed %(days)d day late",
                               "Completed %(days)d days late", delay) % \
                    {'days': delay}
            elif delay <= -1:
                abs_delay = abs(delay)
                txt = ngettext("Completed %(days)d day early",
                               "Completed %(days)d days early", abs_delay) % \
                    {'days': abs_delay}
        else:
            due_date = self.task.get_due_date()
            result = due_date.days_left()
            if due_date.is_fuzzy():
                txt = ""
            elif result > 0:
                txt = ngettext("Due tomorrow!", "%(days)d days left", result)\
                    % {'days': result}
            elif result == 0:
                txt = _("Due today!")
            elif result < 0:
                abs_result = abs(result)
                txt = ngettext("Due yesterday!", "Was %(days)d days ago",
                               abs_result) % {'days': abs_result}

        style_context = self.window.get_style_context()
        color = style_context.get_color(Gtk.StateFlags.INSENSITIVE).to_color()
        self.dayleft_label.set_markup(
            "<span color='%s'>%s</span>" % (color.to_string(), txt))

<<<<<<< HEAD
        # Refreshing the tag list in the insert tag button
        taglist = self.req.get_used_tags()
        menu = Gtk.Menu()
        tag_count = 0
        for tagname in taglist:
            tag_object = self.req.get_tag(tagname)
            if not tag_object.is_special() and \
                    not self.task.has_tags(tag_list=[tagname]):
                tag_count += 1
                mi = Gtk.MenuItem(label=tagname, use_underline=False)
                mi.connect("activate", self.inserttag, tagname)
                mi.show()
                menu.append(mi)
        if tag_count > 0:
            self.inserttag_button.set_menu(menu)

        # Refreshing the parent list in open_parent_button
        menu = Gtk.Menu()
        parents = self.task.get_parents()
        if len(parents) > 0:
            for parent in self.task.get_parents():
                task = self.req.get_task(parent)
                mi = Gtk.MenuItem(label=task.get_title(), use_underline=False)
                mi.connect("activate", self.open_parent, parent)
                mi.show()
                menu.append(mi)
            self.open_parents_button.set_menu(menu)
        else:
            self.open_parents_button.set_sensitive(False)

        if refreshtext:
            self.textview.modified(refresheditor=False)
        if to_save:
            self.light_save()

    def reload_editor(self):
        task = self.task
        textview = self.textview
        task_text = task.get_text()
        task_title = task.get_title()
        textview.set_text("%s\n" % task_title)
        if task_text:
            textview.insert("%s" % task_text)
        task.set_title(task_title)
        textview.modified(full=True)

=======
>>>>>>> b6a51655
    def date_changed(self, widget, data):
        try:
            Date.parse(widget.get_text())
            valid = True
        except ValueError:
            valid = False

        if valid:
            # If the date is valid, we write with default color in the widget
            # "none" will set the default color.
            widget.override_color(Gtk.StateType.NORMAL, None)
            widget.override_background_color(Gtk.StateType.NORMAL, None)
        else:
            # We should write in red in the entry if the date is not valid
            text_color = Gdk.RGBA()
            text_color.parse("#F00")
            widget.override_color(Gtk.StateType.NORMAL, text_color)

            bg_color = Gdk.RGBA()
            bg_color.parse("#F88")
            widget.override_background_color(Gtk.StateType.NORMAL, bg_color)

    def date_focus_out(self, widget, event, date_kind):
        try:
            datetoset = Date.parse(widget.get_text())
        except ValueError:
            datetoset = None

        if datetoset is not None:
            if date_kind == GTGCalendar.DATE_KIND_START:
                self.task.set_start_date(datetoset)
            elif date_kind == GTGCalendar.DATE_KIND_DUE:
                self.task.set_due_date(datetoset)
            elif date_kind == GTGCalendar.DATE_KIND_CLOSED:
                self.task.set_closed_date(datetoset)
            self.refresh_editor()

    def on_date_pressed(self, widget, date_kind):
        """Called when a date-changing button is clicked."""
        if date_kind == GTGCalendar.DATE_KIND_DUE:
            if not self.task.get_due_date():
                date = self.task.get_start_date()
            else:
                date = self.task.get_due_date()
        elif date_kind == GTGCalendar.DATE_KIND_START:
            date = self.task.get_start_date()
        elif date_kind == GTGCalendar.DATE_KIND_CLOSED:
            date = self.task.get_closed_date()
        self.calendar.set_date(date, date_kind)
        # we show the calendar at the right position
        rect = widget.get_allocation()
        result, x, y = widget.get_window().get_origin()
        self.calendar.show_at_position(x + rect.x + rect.width,
                                       y + rect.y)

    def on_date_changed(self, calendar):
        date, date_kind = calendar.get_selected_date()
        if date_kind == GTGCalendar.DATE_KIND_DUE:
            self.task.set_due_date(date)
        elif date_kind == GTGCalendar.DATE_KIND_START:
            self.task.set_start_date(date)
        elif date_kind == GTGCalendar.DATE_KIND_CLOSED:
            self.task.set_closed_date(date)
        self.refresh_editor()

    def close_all_subtasks(self):
        all_subtasks = []

        def trace_subtasks(root):
            for i in root.get_subtasks():
                if i not in all_subtasks:
                    all_subtasks.append(i)
                    trace_subtasks(i)

        trace_subtasks(self.task)

        for task in all_subtasks:
            self.vmanager.close_task(task.get_id())

    def dismiss(self, widget):
        stat = self.task.get_status()
        if stat == Task.STA_DISMISSED:
            self.task.set_status(Task.STA_ACTIVE)
            self.refresh_editor()
        else:
            self.task.set_status(Task.STA_DISMISSED)
            self.close_all_subtasks()
            self.close(None)

    def change_status(self, widget):
        stat = self.task.get_status()
        if stat == Task.STA_DONE:
            self.task.set_status(Task.STA_ACTIVE)
            self.refresh_editor()
        else:
            self.task.set_status(Task.STA_DONE)
            self.close_all_subtasks()
            self.close(None)

    def delete_task(self, widget):
        # this triggers the closing of the window in the view manager
        if self.task.is_new():
            self.vmanager.close_task(self.task.get_id())
        else:
            self.vmanager.ask_delete_tasks([self.task.get_id()])

    # Take the title as argument and return the subtask ID
    def new_subtask(self, title=None, tid=None):
        if tid:
            self.task.add_child(tid)
        elif title:
            subt = self.task.new_subtask()
            subt.set_title(title)
            tid = subt.get_id()
        return tid

    # Create a new task
    def new_task(self, *args):
        task = self.req.new_task(newtask=True)
        task_id = task.get_id()
        self.vmanager.open_task(task_id)

    def insert_subtask(self, widget):
        self.textview.insert_newtask()
        self.textview.grab_focus()

    def inserttag_clicked(self, widget):
        itera = self.textview.get_insert()
        if itera.starts_line():
            self.textview.insert_text("@", itera)
        else:
            self.textview.insert_text(" @", itera)

    def on_parent_select(self, widget):
        parents = self.task.get_parents()

        if len(parents) == 1:
            self.vmanager.open_task(parents[0])
        elif len(parents) > 1:
            self.show_multiple_parent_popover(parents)

    def show_multiple_parent_popover(self, parent_ids):
        parent_box = Gtk.Box.new(Gtk.Orientation.VERTICAL, 0)
        for parent in parent_ids:
            parent_name = self.req.get_task(parent).get_title()
            button = Gtk.ToolButton.new(None, parent_name)
            button.connect("clicked", self.on_parent_item_clicked, parent)
            parent_box.add(button)

        self.parent_popover = Gtk.Popover.new(self.parent_button)
        self.parent_popover.add(parent_box)
        self.parent_popover.set_property("border-width", 0)
        self.parent_popover.set_position(Gtk.PositionType.BOTTOM)
        self.parent_popover.set_transitions_enabled(True)
        self.parent_popover.show_all()

    # On click handler for open_parent_button's menu items
    def on_parent_item_clicked(self, widget, parent_id):
        self.vmanager.open_task(parent_id)
        if self.parent_popover.get_visible():
            self.parent_popover.hide()

    def save(self):
        self.task.set_title(self.textview.get_title())
        self.task.set_text(self.textview.get_text())
        self.task.sync()
        if self.config is not None:
            self.config.save()
        self.time = time.time()
    # light_save save the task without refreshing every 30seconds
    # We will reduce the time when the get_text will be in another thread

    def light_save(self):
        # if self.time is none, we never called any save
        if self.time:
            diff = time.time() - self.time
            tosave = diff > GnomeConfig.SAVETIME
        else:
            # we don't want to save a task while opening it
            tosave = self.textview.get_editable()
            diff = None
        if tosave:
            self.save()

    # This will bring the Task Editor to front
    def present(self):
        self.window.present()

    def get_position(self):
        return self.window.get_position()

    def on_move(self, widget, event):
        """ Save position and size of window """
        self.config.set('position', self.window.get_position())
        self.config.set('size', self.window.get_size())

    # We define dummy variable for when close is called from a callback
    def close(self, window=None, a=None, b=None, c=None):

        # We should also destroy the whole taskeditor object.
        if self.window:
            self.window.destroy()
            self.window = None

    # The destroy signal is linked to the "close" button. So if we call
    # destroy in the close function, this will cause the close to be called
    # twice
    # To solve that, close will just call "destroy" and the destroy signal
    # Will be linked to this destruction method that will save the task
    def destruction(self, a=None):
        # Save should be also called when buffer is modified
        self.pengine.onTaskClose(self.plugin_api)
        self.pengine.remove_api(self.plugin_api)
        tid = self.task.get_id()
        if self.task.is_new():
            self.req.delete_task(tid)
        else:
            self.save()
            for i in self.task.get_subtasks():
                if i:
                    i.set_to_keep()
        self.vmanager.close_task(tid)

    def get_builder(self):
        return self.builder

    def get_task(self):
        return self.task

    def get_textview(self):
        return self.textview

    def get_window(self):
        return self.window

    def quit(self, accel_group=None, acceleratable=None, keyval=None,
             modifier=None):
        """Handles the accelerator for quitting GTG."""
        self.vmanager.quit()

# -----------------------------------------------------------------------------<|MERGE_RESOLUTION|>--- conflicted
+++ resolved
@@ -442,42 +442,6 @@
         self.dayleft_label.set_markup(
             "<span color='%s'>%s</span>" % (color.to_string(), txt))
 
-<<<<<<< HEAD
-        # Refreshing the tag list in the insert tag button
-        taglist = self.req.get_used_tags()
-        menu = Gtk.Menu()
-        tag_count = 0
-        for tagname in taglist:
-            tag_object = self.req.get_tag(tagname)
-            if not tag_object.is_special() and \
-                    not self.task.has_tags(tag_list=[tagname]):
-                tag_count += 1
-                mi = Gtk.MenuItem(label=tagname, use_underline=False)
-                mi.connect("activate", self.inserttag, tagname)
-                mi.show()
-                menu.append(mi)
-        if tag_count > 0:
-            self.inserttag_button.set_menu(menu)
-
-        # Refreshing the parent list in open_parent_button
-        menu = Gtk.Menu()
-        parents = self.task.get_parents()
-        if len(parents) > 0:
-            for parent in self.task.get_parents():
-                task = self.req.get_task(parent)
-                mi = Gtk.MenuItem(label=task.get_title(), use_underline=False)
-                mi.connect("activate", self.open_parent, parent)
-                mi.show()
-                menu.append(mi)
-            self.open_parents_button.set_menu(menu)
-        else:
-            self.open_parents_button.set_sensitive(False)
-
-        if refreshtext:
-            self.textview.modified(refresheditor=False)
-        if to_save:
-            self.light_save()
-
     def reload_editor(self):
         task = self.task
         textview = self.textview
@@ -489,8 +453,6 @@
         task.set_title(task_title)
         textview.modified(full=True)
 
-=======
->>>>>>> b6a51655
     def date_changed(self, widget, data):
         try:
             Date.parse(widget.get_text())
