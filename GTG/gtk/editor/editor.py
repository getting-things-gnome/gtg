# -----------------------------------------------------------------------------
# Getting Things GNOME! - a personal organizer for the GNOME desktop
# Copyright (c) 2008-2013 - Lionel Dricot & Bertrand Rousseau
#
# This program is free software: you can redistribute it and/or modify it under
# the terms of the GNU General Public License as published by the Free Software
# Foundation, either version 3 of the License, or (at your option) any later
# version.
#
# This program is distributed in the hope that it will be useful, but WITHOUT
# ANY WARRANTY; without even the implied warranty of MERCHANTABILITY or FITNESS
# FOR A PARTICULAR PURPOSE. See the GNU General Public License for more
# details.
#
# You should have received a copy of the GNU General Public License along with
# this program.  If not, see <http://www.gnu.org/licenses/>.
# -----------------------------------------------------------------------------
"""
This is the TaskEditor

It's the window you see when you double-click on a Task
The main text widget is a home-made TextView called TaskView (see taskview.py)
The rest is the logic of the widget: date changing widgets, buttons, ...
"""
import datetime
import logging
import os
import time
<<<<<<< HEAD
from gettext import gettext as _
from gettext import ngettext
=======
from gettext import gettext as _, ngettext
>>>>>>> 3eacad13

from gi.repository import Gdk, Gtk, Pango
from gi.repository.GObject import signal_handler_block
from GTG.core.dates import Accuracy, Date
from GTG.core.dirs import UI_DIR
from GTG.core.plugins.api import PluginAPI
from GTG.core.plugins.engine import PluginEngine
from GTG.core.task import Task
from GTG.gtk.editor import GnomeConfig
from GTG.gtk.editor.calendar import GTGCalendar
from GTG.gtk.editor.recurring_menu import RecurringMenu
from GTG.gtk.editor.taskview import TaskView
from GTG.gtk.tag_completion import tag_filter

"""
TODO (jakubbrindza): re-factor tag_filter into a separate module
"""

log = logging.getLogger(__name__)


class TaskEditor:

    EDITOR_UI_FILE = os.path.join(UI_DIR, "task_editor.ui")

    def __init__(self,
                 requester,
                 app,
                 task,
                 thisisnew=False,
                 clipboard=None):
        """
        req is the requester
        app is the view manager
        thisisnew is True when a new task is created and opened
        """
        self.req = requester
        self.app = app
        self.browser_config = self.req.get_config('browser')
        self.config = self.req.get_task_config(task.get_id())
        self.time = None
        self.clipboard = clipboard
        self.builder = Gtk.Builder()
        self.builder.add_from_file(self.EDITOR_UI_FILE)
        self.donebutton = self.builder.get_object("mark_as_done")
        self.undonebutton = self.builder.get_object("mark_as_undone")
        self.dismissbutton = self.builder.get_object("dismiss")
        self.undismissbutton = self.builder.get_object("undismiss")
        self.add_subtask = self.builder.get_object("add_subtask")
        self.tag_store = self.builder.get_object("tag_store")
        self.parent_button = self.builder.get_object("parent")

        # Closed date
        self.closed_popover = self.builder.get_object("closed_popover")
        self.closed_entry = self.builder.get_object("closeddate_entry")
        self.closed_calendar = self.builder.get_object("calendar_closed")

        # Start date
        self.start_popover = self.builder.get_object("start_popover")
        self.start_entry = self.builder.get_object("startdate_entry")
        self.start_calendar = self.builder.get_object("calendar_start")

        # Due date
        self.due_popover = self.builder.get_object("due_popover")
        self.due_entry = self.builder.get_object("duedate_entry")
        self.due_calendar = self.builder.get_object("calendar_due")

        # Recurrence
        self.recurring_menu = RecurringMenu(self.req, task.tid, self.builder)

        # Create our dictionary and connect it
        dic = {
            "on_tags_popover": self.open_tags_popover,
            "on_tag_toggled": self.on_tag_toggled,

            "on_move": self.on_move,

            "set_recurring_term_every_day": self.set_recurring_term_every_day,
            "set_recurring_term_every_otherday": self.set_recurring_term_every_otherday,
            "set_recurring_term_every_week": self.set_recurring_term_every_week,
            "set_recurring_term_every_month": self.set_recurring_term_every_month,
            "set_recurring_term_every_year": self.set_recurring_term_every_year,
            "set_recurring_term_week_day": self.set_recurring_term_week_day,
            "set_recurring_term_calender_month": self.set_recurring_term_month,
            "set_recurring_term_calender_year": self.set_recurring_term_year,
            "toggle_recurring_status": self.toggle_recurring_status,
            "on_repeat_icon_toggled": self.on_repeat_icon_toggled,

            "show_popover_start": self.show_popover_start,
            "startingdate_changed": lambda w: self.date_changed(
                w, GTGCalendar.DATE_KIND_START),
            "startdate_cleared": lambda w: self.on_date_cleared(
                w, GTGCalendar.DATE_KIND_START),
            "startdate_focus_out": lambda w, e: self.date_focus_out(
                w, e, GTGCalendar.DATE_KIND_START),

            "show_popover_due": self.show_popover_due,
            "duedate_changed": lambda w: self.date_changed(
                w, GTGCalendar.DATE_KIND_DUE),
            "duedate_now_selected": lambda w: self.on_duedate_fuzzy(
                w, Date.now()),
            "duedate_soon_selected": lambda w: self.on_duedate_fuzzy(
                w, Date.soon()),
            "duedate_someday_selected": lambda w: self.on_duedate_fuzzy(
                w, Date.someday()),
            "duedate_cleared": lambda w: self.on_date_cleared(
                w, GTGCalendar.DATE_KIND_DUE),
            "duedate_focus_out": lambda w, e: self.date_focus_out(
                w, e, GTGCalendar.DATE_KIND_DUE),

            "show_popover_closed": self.show_popover_closed,
            "closeddate_changed": lambda w: self.date_changed(
                w, GTGCalendar.DATE_KIND_CLOSED),
            "closeddate_focus_out": lambda w, e: self.date_focus_out(
                w, e, GTGCalendar.DATE_KIND_CLOSED),
        }

        self.window = self.builder.get_object("TaskEditor")
        self.builder.connect_signals(dic)
        self.window.set_application(app)

        if task.has_parent():
            self.parent_button.set_label(_('Open Parent'))
        else:
            self.parent_button.set_label(_('Add Parent'))

        # Connect signals for the calendar
        self.start_handle = self.start_calendar.connect(
            'day-selected', lambda c: self.on_date_selected(c, GTGCalendar.DATE_KIND_START))

        self.due_handle = self.due_calendar.connect(
            'day-selected', lambda c: self.on_date_selected(c, GTGCalendar.DATE_KIND_DUE))

        self.closed_handle = self.closed_calendar.connect(
            'day-selected', lambda c: self.on_date_selected(c, GTGCalendar.DATE_KIND_CLOSED))

        # Removing the Normal textview to replace it by our own
        # So don't try to change anything with glade, this is a home-made
        # widget
        textview = self.builder.get_object("textview")
        scrolled = self.builder.get_object("scrolledtask")
        scrolled.remove(textview)
        self.textview = TaskView(self.req, self.clipboard)
        self.textview.show()
        scrolled.add(self.textview)
        conf_font_value = self.browser_config.get("font_name")
        if conf_font_value != "":
            self.textview.override_font(Pango.FontDescription(conf_font_value))

        self.textview.browse_tag_cb = app.select_tag
        self.textview.new_subtask_cb = self.new_subtask
        self.textview.get_subtasks_cb = task.get_children
        self.textview.delete_subtask_cb = self.remove_subtask
        self.textview.rename_subtask_cb = self.rename_subtask
        self.textview.open_subtask_cb = self.open_subtask
        self.textview.save_cb = self.light_save
        self.textview.add_tasktag_cb = task.tag_added
        self.textview.remove_tasktag_cb = task.remove_tag
        self.textview.refresh_cb = self.refresh_editor
        self.textview.get_tagslist_cb = task.get_tags_name
        self.textview.tid = task.tid

        # Voila! it's done
        self.textview.connect('focus-in-event', self.on_textview_focus_in)
        self.textview.connect('focus-out-event', self.on_textview_focus_out)

        """
        TODO(jakubbrindza): Once all the functionality in editor is back and
        working, bring back also the accelerators! Dayleft_label needs to be
        brought back, however its position is unsure.
        """
        # self.dayleft_label = self.builder.get_object("dayleft")

        self.task = task
        tags = task.get_tags()
        text = self.task.get_text()
        title = self.task.get_title()

        self.textview.buffer.set_text(f"{title}\n")

        if text:
            self.textview.insert(text)

            # Insert any remaining tags
            if tags:
                tag_names = [t.get_name() for t in tags]
                self.textview.insert_tags(tag_names)
        else:
            # If not text, we insert tags
            if tags:
                tag_names = [t.get_name() for t in tags]
                self.textview.insert_tags(tag_names)
                start = self.textview.buffer.get_end_iter()
                self.textview.buffer.insert(start, '\n')

        # Insert subtasks if they weren't inserted in the text
        subtasks = task.get_children()
        for sub in subtasks:
            if sub not in self.textview.subtasks['tags']:
                self.textview.insert_existing_subtask(sub)

        if thisisnew:
            self.textview.select_title()
        else:
            self.task.set_to_keep()

        self.window.connect("destroy", self.destruction)

        # Connect search field to tags popup
        self.tags_entry = self.builder.get_object("tags_entry")
        self.tags_tree = self.builder.get_object("tags_tree")

        self.tags_tree.set_search_entry(self.tags_entry)
        self.tags_tree.set_search_equal_func(self.search_function, None)

        # plugins
        self.pengine = PluginEngine()
        self.plugin_api = PluginAPI(self.req, self.app, self)
        self.pengine.register_api(self.plugin_api)
        self.pengine.onTaskLoad(self.plugin_api)

        # Putting the refresh callback at the end make the start a lot faster
        self.refresh_editor()
        self.textview.grab_focus()

        self.init_dimensions()

        self.window.insert_action_group('app', app)
        self.window.insert_action_group('win', app.browser)

        self.textview.set_editable(True)
        self.window.set_transient_for(self.app.browser)
        self.window.show()

    def show_popover_start(self, widget, event):
        """Open the start date calendar popup."""

        start_date = (self.task.get_start_date() or Date.today()).date()

        with signal_handler_block(self.start_calendar, self.start_handle):
            self.start_calendar.select_day(start_date.day)
            self.start_calendar.select_month(start_date.month - 1,
                                             start_date.year)

        self.start_popover.popup()

    def show_popover_due(self, widget, popover):
        """Open the due date calendar popup."""

        due_date = self.task.get_due_date()

        if not due_date or due_date.is_fuzzy():
            due_date = Date.today()

        due_date = due_date.date()

        with signal_handler_block(self.due_calendar, self.due_handle):
            self.due_calendar.select_day(due_date.day)
            self.due_calendar.select_month(due_date.month - 1,
                                           due_date.year)

        self.due_popover.popup()

    def show_popover_closed(self, widget, popover):
        """Open the closed date calendar popup."""

        closed_date = self.task.get_closed_date().date()

        with signal_handler_block(self.closed_calendar, self.closed_handle):
            self.closed_calendar.select_day(closed_date.day)
            self.closed_calendar.select_month(closed_date.month - 1,
                                              closed_date.year)

        self.closed_popover.popup()

    def open_tags_popover(self):
        self.tag_store.clear()

        tags = self.req.get_tag_tree().get_all_nodes()

        used_tags = self.task.get_tags()

        for tagname in tags:
            tag = self.req.get_tag(tagname)
            if tag_filter(tag):
                is_used = tag in used_tags
                self.tag_store.append([is_used, tagname])
                """
                TODO(jakubbrindza): add sorting of the tags based on
                True | False and within each sub-group arrange them
                alphabetically
                """

    def on_tag_toggled(self, widget, path, column):
        """We toggle by tag_row variable. tag_row is
        meant to be a tuple (is_used, tagname)"""
        tag_row = self.tag_store[path]
        tag_row[0] = not tag_row[0]

        if tag_row[0]:
            self.textview.insert_tags([tag_row[1]])
        """
        TODO(jakubbrindza): Add else case that will remove tag.
        """

    def on_repeat_icon_toggled(self, widget):
        """ Reset popup stack to the first page every time you open it """
        if widget.get_active():
            self.recurring_menu.reset_stack()

    def toggle_recurring_status(self, widget):
        self.recurring_menu.update_repeat_checkbox()
        self.refresh_editor()

    def set_recurring_term_every_day(self, widget):
        self.recurring_menu.set_selected_term('day')
        self.recurring_menu.update_term()
        self.refresh_editor()

    def set_recurring_term_every_otherday(self, widget):
        self.recurring_menu.set_selected_term('other-day')
        self.recurring_menu.update_term()
        self.refresh_editor()

    def set_recurring_term_every_week(self, widget):
        self.recurring_menu.set_selected_term('week')
        self.recurring_menu.update_term()
        self.refresh_editor()

    def set_recurring_term_every_month(self, widget):
        self.recurring_menu.set_selected_term('month')
        self.recurring_menu.update_term()
        self.refresh_editor()

    def set_recurring_term_every_year(self, widget):
        self.recurring_menu.set_selected_term('year')
        self.recurring_menu.update_term()
        self.refresh_editor()

    def set_recurring_term_week_day(self, widget):
        self.recurring_menu.set_selected_term(widget.get_property("name"))
        self.recurring_menu.update_term()
        self.refresh_editor()

    def set_recurring_term_month(self, widget):
        self.recurring_menu.set_selected_term(str(widget.get_date()[2]))
        self.recurring_menu.update_term()
        self.refresh_editor()

    def set_recurring_term_year(self, widget):
        month = str(widget.get_date()[1] + 1)
        day = str(widget.get_date()[2])
        if len(month) < 2:
            month = "0" + month
        if len(day) < 2:
            day = "0" + day
        self.recurring_menu.set_selected_term(month + day)
        self.recurring_menu.update_term()
        self.refresh_editor()

    def search_function(self, model, column, key, iter, *search_data):
        """Callback when searching in the tags popup."""

        if not key.startswith('@'):
            key = f'@{key}'

        # The return value is reversed. False if it matches, True
        # otherwise.
        return not model.get(iter, column)[0].startswith(key)

    @staticmethod
    def get_monitor_dimensions() -> Gdk.Rectangle:
        """Get dimensions for the first monitor."""
        return Gdk.Display.get_default().get_monitor(0).get_geometry()

    def init_dimensions(self):
        """ Restores position and size of task if possible """

        position = self.config.get('position')
        size = self.config.get('size')
        screen_size = self.get_monitor_dimensions()

        if size and len(size) == 2:
            try:
                self.window.resize(int(size[0]), int(size[1]))
            except ValueError:
                log.warning('Invalid size configuration for task %s: %s',
                            self.task.get_id(), size)

        can_move = True
        if position and len(position) == 2:
            try:
                x = max(0, int(position[0]))
                y = max(0, int(position[1]))
                can_move = True
            except ValueError:
                can_move = False
                log.warning('Invalid position configuration for task %s:%s',
                            self.task.get_id(), position)
        else:
            gdk_window = self.window.get_window()
            if gdk_window is None:
                log.debug("Using default display to position editor window")
                display = Gdk.Display.get_default()
            else:
                # TODO: AFAIK never happens because window is not realized at
                #       this point, but maybe we should just in case the display
                #       is actually different.
                display = gdk_window.get_display()
            seat = display.get_default_seat()
            pointer = seat.get_pointer()
            if pointer is None:
                can_move = False
                log.debug("Didn't receiver pointer info, can't move editor window")
            else:
                screen, x, y = pointer.get_position()
                assert isinstance(x, int)
                assert isinstance(y, int)

        if can_move:
            width, height = self.window.get_size()

            # Clamp positions to current screen size
            x = min(x, screen_size.width - width)
            y = min(y, screen_size.height - height)

            self.window.move(x, y)

    # Can be called at any time to reflect the status of the Task
    # Refresh should never interfere with the TaskView.
    # If a title is passed as a parameter, it will become
    # the new window title. If not, we will look for the task title.
    # Refreshtext is whether or not we should refresh the TaskView
    # (doing it all the time is dangerous if the task is empty)
    def refresh_editor(self, title=None, refreshtext=False):
        if self.window is None:
            return
        to_save = False
        # title of the window
        if title:
            self.window.set_title(title)
            to_save = True
        else:
            self.window.set_title(self.task.get_title())

        status = self.task.get_status()
        if status == Task.STA_DISMISSED:
            self.donebutton.show()
            self.undonebutton.hide()
            self.dismissbutton.hide()
            self.undismissbutton.show()
        elif status == Task.STA_DONE:
            self.donebutton.hide()
            self.undonebutton.show()
            self.dismissbutton.show()
            self.undismissbutton.hide
        else:
            self.donebutton.show()
            self.undonebutton.hide()
            self.dismissbutton.show()
            self.undismissbutton.hide()

        # Refreshing the parent button
        if self.task.has_parent():
            # Translators: Button label to open the parent task
            self.parent_button.set_label(_('Open Parent'))
        else:
            # Translators: Button label to add an new parent task
            self.parent_button.set_label(_('Add Parent'))

        # Refreshing the status bar labels and date boxes
        if status in [Task.STA_DISMISSED, Task.STA_DONE]:
            self.builder.get_object("start_box").hide()
            self.builder.get_object("closed_box").show()
        else:
            self.builder.get_object("closed_box").hide()
            self.builder.get_object("start_box").show()

        # refreshing the start date field
        startdate = self.task.get_start_date()
        try:
            prevdate = Date.parse(self.start_entry.get_text())
            update_date = startdate != prevdate
        except ValueError:
            update_date = True

        if update_date:
<<<<<<< HEAD
            self.start_entry.set_text(startdate.date_str)
=======
            self.start_entry.set_text(startdate.localized_str)
>>>>>>> 3eacad13

        # refreshing the due date field
        duedate = self.task.get_due_date()
        try:
            prevdate = Date.parse(self.due_entry.get_text())
            update_date = duedate != prevdate
        except ValueError:
            update_date = True

        if update_date:
<<<<<<< HEAD
            self.due_entry.set_text(duedate.date_str)
=======
            self.due_entry.set_text(duedate.localized_str)
>>>>>>> 3eacad13

        # refreshing the closed date field
        closeddate = self.task.get_closed_date()
        prevcldate = Date.parse(self.closed_entry.get_text())
        if closeddate != prevcldate:
<<<<<<< HEAD
            self.closed_entry.set_text(closeddate.date_str)
=======
            self.closed_entry.set_text(closeddate.localized_str)
>>>>>>> 3eacad13

        # refreshing the day left label
        """
        TODO(jakubbrindza): re-enable refreshing the day left.
        We need to come up how and where this information is viewed
        in the editor window.
        """
        # self.refresh_day_left()

        if refreshtext:
            self.textview.modified(refresheditor=False)
        if to_save:
            self.light_save()

    def refresh_day_left(self):
        # If the task is marked as done, we display the delay between the
        # due date and the actual closing date. If the task isn't marked
        # as done, we display the number of days left.
        status = self.task.get_status()
        if status in [Task.STA_DISMISSED, Task.STA_DONE]:
            delay = self.task.get_days_late()
            if delay is None:
                txt = ""
            elif delay == 0:
                txt = "Completed on time"
            elif delay >= 1:
                txt = ngettext("Completed %(days)d day late",
                               "Completed %(days)d days late", delay) % \
                    {'days': delay}
            elif delay <= -1:
                abs_delay = abs(delay)
                txt = ngettext("Completed %(days)d day early",
                               "Completed %(days)d days early", abs_delay) % \
                    {'days': abs_delay}
        else:
            due_date = self.task.get_due_date()
            result = due_date.days_left()
            if due_date.is_fuzzy():
                txt = ""
            elif result > 0:
                txt = ngettext("Due tomorrow!", "%(days)d days left", result)\
                    % {'days': result}
            elif result == 0:
                txt = _("Due today!")
            elif result < 0:
                abs_result = abs(result)
                txt = ngettext("Due yesterday!", "Was %(days)d days ago",
                               abs_result) % {'days': abs_result}

        style_context = self.window.get_style_context()
        color = style_context.get_color(Gtk.StateFlags.INSENSITIVE).to_color()
        self.dayleft_label.set_markup(
            f"<span color='{color.to_string()}'>{txt}</span>")

    def reload_editor(self):
        task = self.task
        textview = self.textview
        task_text = task.get_text()
        task_title = task.get_title()
        textview.set_text(f"{task_title}\n")
        if task_text:
            textview.insert(f"{task_text}")
        task.set_title(task_title)
        textview.modified(full=True)

    def date_changed(self, widget, data):
        try:
            Date.parse(widget.get_text())
            valid = True
        except ValueError:
            valid = False

        if valid:
            # If the date is valid, we write with default color in the widget
            # "none" will set the default color.
            widget.override_color(Gtk.StateType.NORMAL, None)
            widget.override_background_color(Gtk.StateType.NORMAL, None)
        else:
            # We should write in red in the entry if the date is not valid
            text_color = Gdk.RGBA()
            text_color.parse("#F00")
            widget.override_color(Gtk.StateType.NORMAL, text_color)

            bg_color = Gdk.RGBA()
            bg_color.parse("#F88")
            widget.override_background_color(Gtk.StateType.NORMAL, bg_color)

    def date_focus_out(self, widget, event, date_kind):
        try:
            datetoset = Date.parse(widget.get_text())
        except ValueError:
            datetoset = None

        if datetoset is not None:
            if date_kind == GTGCalendar.DATE_KIND_START:
                self.task.set_start_date(datetoset)
                self.start_popover.popdown()

            elif date_kind == GTGCalendar.DATE_KIND_DUE:
                self.task.set_due_date(datetoset)
                self.due_popover.popdown()

            elif date_kind == GTGCalendar.DATE_KIND_CLOSED:
                self.task.set_closed_date(datetoset)
                self.closed_popover.popdown()

            self.refresh_editor()

    def calendar_to_datetime(self, calendar):
        """
        Gtk.Calendar uses a 0-based convention for counting months.
        The rest of the world, including the datetime module, starts from 1.
        This is a converter between the two. GTG follows the datetime
        convention.
        """

        year, month, day = calendar.get_date()
        return datetime.date(year, month + 1, day)

    def on_duedate_fuzzy(self, widget, date):
        """ Callback when a fuzzy date is selected through the popup. """

        self.task.set_due_date(date)
<<<<<<< HEAD
        self.due_entry.set_text(date.date_str)
=======
        self.due_entry.set_text(date.localized_str)
>>>>>>> 3eacad13

    def on_date_cleared(self, widget, kind):
        """ Callback when a date is cleared through the popups. """

        if kind == GTGCalendar.DATE_KIND_START:
            self.task.set_start_date(Date.no_date())
            self.start_entry.set_text('')

        elif kind == GTGCalendar.DATE_KIND_DUE:
            self.task.set_due_date(Date.no_date())
            self.due_entry.set_text('')

    def on_date_selected(self, calendar, kind):
        """ Callback when a day is selected in the calendars."""

        date = self.calendar_to_datetime(calendar)

        if kind == GTGCalendar.DATE_KIND_START:
            self.task.set_start_date(Date(date))
<<<<<<< HEAD
            self.start_entry.set_text(Date(date).date_str)

        elif kind == GTGCalendar.DATE_KIND_DUE:
            self.task.set_due_date(Date(date))
            self.due_entry.set_text(Date(date).date_str)

        elif kind == GTGCalendar.DATE_KIND_CLOSED:
            self.task.set_closed_date(Date(date))
            self.closed_entry.set_text(Date(date).date_str)
=======
            self.start_entry.set_text(Date(date).localized_str)

        elif kind == GTGCalendar.DATE_KIND_DUE:
            self.task.set_due_date(Date(date))
            self.due_entry.set_text(Date(date).localized_str)

        elif kind == GTGCalendar.DATE_KIND_CLOSED:
            self.task.set_closed_date(Date(date))
            self.closed_entry.set_text(Date(date).localized_str)
>>>>>>> 3eacad13

    def on_date_changed(self, calendar):
        date, date_kind = calendar.get_selected_date()
        if date_kind == GTGCalendar.DATE_KIND_DUE:
            self.task.set_due_date(date)
        elif date_kind == GTGCalendar.DATE_KIND_START:
            self.task.set_start_date(date)
        elif date_kind == GTGCalendar.DATE_KIND_CLOSED:
            self.task.set_closed_date(date)
        self.refresh_editor()

    def close_all_subtasks(self):
        all_subtasks = []

        def trace_subtasks(root):
            for i in root.get_subtasks():
                if i not in all_subtasks:
                    all_subtasks.append(i)
                    trace_subtasks(i)

        trace_subtasks(self.task)

        for task in all_subtasks:
            self.app.close_task(task.get_id())

    def dismiss(self):
        stat = self.task.get_status()
        if stat == Task.STA_DISMISSED:
            self.task.set_status(Task.STA_ACTIVE)
            self.refresh_editor()
        else:
            self.task.set_status(Task.STA_DISMISSED)
            self.close_all_subtasks()
            self.close(None)

    def change_status(self):
        stat = self.task.get_status()
        if stat == Task.STA_DONE:
            self.task.set_status(Task.STA_ACTIVE)
            self.refresh_editor()
        else:
            self.task.set_status(Task.STA_DONE)
            self.close_all_subtasks()
            self.close(None)

    def open_subtask(self, tid):
        """Open subtask (closing parent task)."""

        task = self.req.get_task(tid)
        self.app.open_task(tid)
        self.app.close_task(task.parents[0])

    # Take the title as argument and return the subtask ID
    def new_subtask(self, title=None, tid=None):
        if tid:
            self.task.add_child(tid)
        elif title:
            subt = self.task.new_subtask()
            subt.set_title(title)
            tid = subt.get_id()
        return tid

    def remove_subtask(self, tid):
        """Remove a subtask of this task."""

        self.task.remove_child(tid)

    def rename_subtask(self, tid, new_title):
        """Rename a subtask of this task."""

        try:
            self.req.get_task(tid).set_title(new_title)
        except AttributeError:
            # There's no task at that tid
            pass


    def insert_subtask(self, action=None, param=None):
        self.textview.insert_new_subtask()
        self.textview.grab_focus()

    def inserttag_clicked(self, widget):
        itera = self.textview.get_insert()
        if itera.starts_line():
            self.textview.insert_text("@", itera)
        else:
            self.textview.insert_text(" @", itera)

    def open_parent(self):
        """
        Open (or create) the parent task,
        then close the child to avoid various window management issues
        and to prevent visible content divergence when the child title changes.
        """
        parents = self.task.get_parents()

        if not parents:
            tags = [t.get_name() for t in self.task.get_tags()]
            parent = self.req.new_task(tags=tags, newtask=True)
            parent_id = parent.get_id()

            self.task.set_parent(parent_id)
            self.app.open_task(parent_id)
            # Prevent WM issues and risks of conflicting content changes:
            self.close()

        elif len(parents) == 1:
            self.app.open_task(parents[0])
            # Prevent WM issues and risks of conflicting content changes:
            self.close()

        elif len(parents) > 1:
            self.show_multiple_parent_popover(parents)

    def show_multiple_parent_popover(self, parent_ids):
        parent_box = Gtk.Box.new(Gtk.Orientation.VERTICAL, 0)
        for parent in parent_ids:
            parent_name = self.req.get_task(parent).get_title()
            button = Gtk.ToolButton.new(None, parent_name)
            button.connect("clicked", self.on_parent_item_clicked, parent)
            parent_box.add(button)

        self.parent_popover = Gtk.Popover.new(self.parent_button)
        self.parent_popover.add(parent_box)
        self.parent_popover.set_property("border-width", 0)
        self.parent_popover.set_position(Gtk.PositionType.BOTTOM)
        self.parent_popover.set_transitions_enabled(True)
        self.parent_popover.show_all()

    # On click handler for open_parent menu items in the case of multiple parents
    def on_parent_item_clicked(self, widget, parent_id):
        self.app.open_task(parent_id)
        if self.parent_popover.get_visible():
            self.parent_popover.hide()
        # Prevent WM issues and risks of conflicting content changes:
        self.close()

    def save(self):
        self.task.set_title(self.textview.get_title())
        self.task.set_text(self.textview.get_text())
        self.task.sync()
        if self.config is not None:
            self.config.save()
        self.time = time.time()
    # light_save save the task without refreshing every 30seconds
    # We will reduce the time when the get_text will be in another thread

    def light_save(self):
        # if self.time is none, we never called any save
        if self.time:
            diff = time.time() - self.time
            tosave = diff > GnomeConfig.SAVETIME
        else:
            # we don't want to save a task while opening it
            tosave = self.textview.get_editable()
            diff = None
        if tosave:
            self.save()

    def present(self):
        # This tries to bring the Task Editor to the front.
        # If TaskEditor is a "utility" window type, this doesn't work on X11,
        # it only works on GNOME's Wayland session, unless the child is closed.
        # This is partly why we use self.close() in various places elsewhere.
        self.window.present()

    def get_position(self):
        return self.window.get_position()

    def on_move(self, widget, event):
        """ Save position and size of window """

        self.config.set('position', list(self.window.get_position()))
        self.config.set('size', list(self.window.get_size()))

    def on_textview_focus_in(self, widget, event):
        self.app.browser.toggle_delete_accel(False)

    def on_textview_focus_out(self, widget, event):
        self.app.browser.toggle_delete_accel(True)

    # We define dummy variable for when close is called from a callback
    def close(self, action=None, param=None):

        # We should also destroy the whole taskeditor object.
        if self.window:
            self.window.destroy()
            self.window = None

    def destruction(self, _=None):
        """Callback when destroying the window."""

        # Save should be also called when buffer is modified
        self.pengine.onTaskClose(self.plugin_api)
        self.pengine.remove_api(self.plugin_api)

        tid = self.task.get_id()

        if self.task.is_new():
            self.req.delete_task(tid)
        else:
            self.save()
            [sub.set_to_keep() for sub in self.task.get_subtasks() if sub]

        try:
            del self.app.open_tasks[tid]
        except KeyError:
            log.debug('Task %s was already removed from the open list', tid)

    def get_builder(self):
        return self.builder

    def get_task(self):
        return self.task

    def get_textview(self):
        return self.textview

    def get_window(self):
        return self.window
# -----------------------------------------------------------------------------<|MERGE_RESOLUTION|>--- conflicted
+++ resolved
@@ -26,12 +26,7 @@
 import logging
 import os
 import time
-<<<<<<< HEAD
-from gettext import gettext as _
-from gettext import ngettext
-=======
 from gettext import gettext as _, ngettext
->>>>>>> 3eacad13
 
 from gi.repository import Gdk, Gtk, Pango
 from gi.repository.GObject import signal_handler_block
@@ -519,11 +514,7 @@
             update_date = True
 
         if update_date:
-<<<<<<< HEAD
-            self.start_entry.set_text(startdate.date_str)
-=======
             self.start_entry.set_text(startdate.localized_str)
->>>>>>> 3eacad13
 
         # refreshing the due date field
         duedate = self.task.get_due_date()
@@ -534,21 +525,13 @@
             update_date = True
 
         if update_date:
-<<<<<<< HEAD
-            self.due_entry.set_text(duedate.date_str)
-=======
             self.due_entry.set_text(duedate.localized_str)
->>>>>>> 3eacad13
 
         # refreshing the closed date field
         closeddate = self.task.get_closed_date()
         prevcldate = Date.parse(self.closed_entry.get_text())
         if closeddate != prevcldate:
-<<<<<<< HEAD
-            self.closed_entry.set_text(closeddate.date_str)
-=======
             self.closed_entry.set_text(closeddate.localized_str)
->>>>>>> 3eacad13
 
         # refreshing the day left label
         """
@@ -672,11 +655,7 @@
         """ Callback when a fuzzy date is selected through the popup. """
 
         self.task.set_due_date(date)
-<<<<<<< HEAD
-        self.due_entry.set_text(date.date_str)
-=======
         self.due_entry.set_text(date.localized_str)
->>>>>>> 3eacad13
 
     def on_date_cleared(self, widget, kind):
         """ Callback when a date is cleared through the popups. """
@@ -696,17 +675,6 @@
 
         if kind == GTGCalendar.DATE_KIND_START:
             self.task.set_start_date(Date(date))
-<<<<<<< HEAD
-            self.start_entry.set_text(Date(date).date_str)
-
-        elif kind == GTGCalendar.DATE_KIND_DUE:
-            self.task.set_due_date(Date(date))
-            self.due_entry.set_text(Date(date).date_str)
-
-        elif kind == GTGCalendar.DATE_KIND_CLOSED:
-            self.task.set_closed_date(Date(date))
-            self.closed_entry.set_text(Date(date).date_str)
-=======
             self.start_entry.set_text(Date(date).localized_str)
 
         elif kind == GTGCalendar.DATE_KIND_DUE:
@@ -716,7 +684,6 @@
         elif kind == GTGCalendar.DATE_KIND_CLOSED:
             self.task.set_closed_date(Date(date))
             self.closed_entry.set_text(Date(date).localized_str)
->>>>>>> 3eacad13
 
     def on_date_changed(self, calendar):
         date, date_kind = calendar.get_selected_date()
