# -*- coding: utf-8 -*-
# -----------------------------------------------------------------------------
# Getting Things GNOME! - a personal organizer for the GNOME desktop
# Copyright (c) 2008-2012 - Lionel Dricot & Bertrand Rousseau
#
# This program is free software: you can redistribute it and/or modify it under
# the terms of the GNU General Public License as published by the Free Software
# Foundation, either version 3 of the License, or (at your option) any later
# version.
#
# This program is distributed in the hope that it will be useful, but WITHOUT
# ANY WARRANTY; without even the implied warranty of MERCHANTABILITY or FITNESS
# FOR A PARTICULAR PURPOSE. See the GNU General Public License for more
# details.
#
# You should have received a copy of the GNU General Public License along with
# this program.  If not, see <http://www.gnu.org/licenses/>.
# -----------------------------------------------------------------------------

"""
simple_color_selector: a module defining a widget allowing to pick a color
from a palette. The widget also allows to define and add new colors.
"""

from gi.repository import GObject, Gtk, Gdk

import math

from GTG import _

DEFAULT_PALETTE = [
    "#EF2929", "#AD7FA8", "#729FCF", "#8AE234", "#E9B96E",
    "#FCAF3E", "#FCE94F", "#EEEEEC", "#888A85",
    "#CC0000", "#75507B", "#3465A4", "#73D216", "#C17D11",
    "#F57900", "#EDD400", "#D3D7CF", "#555753",
    "#A40000", "#5C3566", "#204A87", "#4E9A06", "#8F5902",
    "#CE5C00", "#C4A000", "#BABDB6", "#2E3436",
]

BUTTON_WIDTH = 36
BUTTON_HEIGHT = 24


class SimpleColorSelectorPaletteItem(Gtk.DrawingArea):
    """An item of the color selecctor palette"""

    def __init__(self, color=None):
        Gtk.DrawingArea.__init__(self)
        self.color = color
        self.selected = False
        self.add_events(Gdk.EventMask.BUTTON_PRESS_MASK)
        # Connect callbacks
        #FIXME
        #self.connect("expose-event", self.on_expose)
        self.connect("draw", self.on_expose)
        self.connect("configure_event", self.on_configure)

    def __draw(self, cr):
        """Draws the widget"""
        alloc = self.get_allocation()
        #FIXME - why to use a special variables?
        alloc_w, alloc_h = alloc.width, alloc.height
        # Drawing context
        #cr_ctxt    = self.window.cairo_create() # pylint: disable-msg=E1101
        #gdkcontext = Gdk.CairoContext(cr_ctxt)
        #FIXME
        gdkcontext = cr

        # Draw rectangle
        if self.color is not None:
            my_color = Gdk.color_parse(self.color)
            Gdk.cairo_set_source_color(gdkcontext, my_color)
        else:
            Gdk.cairo_set_source_rgba(gdkcontext, Gdk.RGBA(0, 0, 0, 0))
        gdkcontext.rectangle(0, 0, alloc_w, alloc_h)
        gdkcontext.fill()

        # Outer line
        Gdk.cairo_set_source_rgba(gdkcontext, Gdk.RGBA(0, 0, 0, 0.30))
        gdkcontext.set_line_width(2.0)
        gdkcontext.rectangle(0, 0, alloc_w, alloc_h)
        gdkcontext.stroke()

          # If selected draw a symbol
        if(self.selected):
            size = alloc_h * 0.50 - 3
            pos_x = math.floor((alloc_w - size) / 2)
            pos_y = math.floor((alloc_h - size) / 2)
            Gdk.cairo_set_source_rgba(gdkcontext,
                                      Gdk.RGBA(255, 255, 255, 0.80))
            gdkcontext.arc(
                alloc_w / 2, alloc_h / 2, size / 2 + 3, 0, 2 * math.pi)
            gdkcontext.fill()
            gdkcontext.set_line_width(1.0)
            Gdk.cairo_set_source_rgba(gdkcontext, Gdk.RGBA(0, 0, 0, 0.20))
            gdkcontext.arc(
                alloc_w / 2, alloc_h / 2, size / 2 + 3, 0, 2 * math.pi)
            gdkcontext.stroke()
            Gdk.cairo_set_source_rgba(gdkcontext, Gdk.RGBA(0, 0, 0, 0.50))
            gdkcontext.set_line_width(3.0)
            gdkcontext.move_to(pos_x, pos_y + size / 2)
            gdkcontext.line_to(pos_x + size / 2, pos_y + size)
            gdkcontext.line_to(pos_x + size, pos_y)
            gdkcontext.stroke()

    ### callbacks ###
    def on_expose(self, widget, cr):
        """Callback: redraws the widget when it is exposed"""
        self.__draw(cr)

    def on_configure(self, widget, params):
        """Callback: redraws the widget when it is exposed"""
        #FIXME - missing cairo context
        #self.__draw(cr)

    ### PUBLIC IF ###
    def set_color(self, color):
        """Defines the widget color"""
        self.color = color

    def set_selected(self, sel):
        """Toggle the selected state of the widget"""
        self.selected = sel
        self.queue_draw()

    def get_selected(self):
        """Returns the selected state of the widget"""
        return self.selected


class SimpleColorSelector(Gtk.Box):
    """Widget displaying a palette of colors, possibly with a button allowing
     to define new colors."""

    def __init__(self, width=9, colors=None, custom_colors=None):
        Gtk.Box.__init__(self, orientation=Gtk.Orientation.VERTICAL)
        self.width = width
        # widget model
        if colors is None:
            self.colors = DEFAULT_PALETTE
        else:
            self.colors = colors
        if custom_colors is None:
            self.custom_colors = []
        else:
            self.custom_colors = custom_colors
        self.buttons = []
        self.cc_buttons = []
        self.buttons_lookup = {}
        self.selected_col = None
        # Build up the widget
        self.palette = None
        self.custom_palette = None
        self.__build_palette()
        self.__build_custom_palette()
        # Show toplevel
        self.show()

    def __reset_palette(self):
        """Destroy existing widget and reset model for base palette color"""
        if self.palette is not None:
            if self.selected_col is not None and  \
                    self.selected_col.color in self.colors:
                self.selected_col = None
            for button in self.buttons:
                self.buttons_lookup.pop(button.color)
            self.buttons = []
            self.palette.destroy()

    def __build_palette(self):
        """Draws the palette of colors"""
        self.__reset_palette()
        # (re-)create the palette widget
        self.palette = Gtk.Alignment()
        self.pack_start(self.palette, True, True, 0)
        # Draw the palette
        vbox = Gtk.Box(orientation=Gtk.Orientation.VERTICAL)
        self.palette.add(vbox)
        vbox.set_spacing(4)
        for i in range(len(self.colors)):
            if i % self.width == 0:
                cur_box = Gtk.Box()
                vbox.pack_start(cur_box, True, True, 0)
            # add the color box
            img = SimpleColorSelectorPaletteItem()
            img.set_size_request(
                BUTTON_WIDTH, BUTTON_HEIGHT)
            img.connect("button-press-event", self.on_color_clicked)
            img.set_color(self.colors[i])
            self.buttons_lookup[self.colors[i]] = img
            self.buttons.append(img)
            cur_box.pack_start(img, False, False, 0)
            cur_box.set_spacing(4)
        # make palette visible
        self.palette.show_all()

    def __reset_custom_palette(self):
        """Destroy existing widget and reset model for custom colors"""
        if self.custom_palette is not None:
            if self.selected_col is not None and \
                    self.selected_col.color in self.custom_colors:
                self.selected_col = None
            for button in self.cc_buttons:
                if button.color is not None:
                    self.buttons_lookup.pop(button.color)
            self.cc_buttons = []
            self.custom_palette.destroy()

    def __build_custom_palette(self):
        """Draws the palette of custom colors"""
        self.__reset_custom_palette()
        # (re-)create the palette widget
        self.custom_palette = Gtk.Alignment.new(0, 0, 1, 0)
        self.custom_palette.set_padding(10, 0, 0, 0)
        self.pack_start(self.custom_palette, True, True, 0)
        # Draw the previous color palette: only one line
        cc_vbox = Gtk.Box(orientation=Gtk.Orientation.VERTICAL)
        self.custom_palette.add(cc_vbox)
        cc_vbox.set_spacing(4)
        cc_box = Gtk.Box()
        cc_vbox.pack_start(cc_box, True, True, 0)
        for i in range(len(self.custom_colors)):
            # add the color box
            img = SimpleColorSelectorPaletteItem()
            img.set_size_request(
                BUTTON_WIDTH, BUTTON_HEIGHT)
            img.connect("button-press-event", self.on_color_clicked)
            if i < len(self.custom_colors):
                img.set_color(self.custom_colors[i])
                self.buttons_lookup[self.custom_colors[i]] = img
            cc_box.pack_start(img, False, False, 0)
            cc_box.set_spacing(4)
            self.cc_buttons.append(img)
        # Draw the add button
<<<<<<< HEAD
        img = Gtk.Image()
        img.set_from_stock(Gtk.STOCK_ADD, Gtk.IconSize.BUTTON)
        self.add_button = Gtk.Button()
        self.add_button.set_image(img)
        self.add_button.set_label(_("Add custom color"))
        cc_vbox.pack_start(self.add_button, True, True, 0)
=======
        buttons_hbox = gtk.HBox()
        cc_vbox.pack_start(buttons_hbox)
        img = gtk.Image()
        img.set_from_stock(gtk.STOCK_ADD, gtk.ICON_SIZE_BUTTON)
        self.add_button = gtk.Button()
        self.add_button.set_image(img)
        self.add_button.set_label(_("Add custom color"))
        buttons_hbox.pack_start(self.add_button, expand=True, fill=False)
>>>>>>> 32beaad5
        self.add_button.connect("clicked", self.on_color_add)
        # Draw the clear selected color button
        img = gtk.Image()
        img.set_from_stock(gtk.STOCK_REMOVE, gtk.ICON_SIZE_BUTTON)
        self.clear_button = gtk.Button()
        self.clear_button.set_image(img)
        self.clear_button.set_label(_("Clear selected color"))
        buttons_hbox.pack_start(self.clear_button, expand=True, fill=False)
        self.clear_button.connect("clicked", self.on_color_clear)
        self.clear_button.set_sensitive(False)
        # hide the custom palette if no custom color is defined
        if len(self.custom_colors) == 0:
            self.custom_palette.hide()
        else:
            self.custom_palette.show_all()

    # Handlers
    def on_color_clicked(self, widget, event):
        """Callback: when a color is clicked, update the model and
        notify the parent"""
        # if re-click: unselect
        if self.selected_col == widget:
            self.selected_col.set_selected(False)
            self.selected_col = None
            self.clear_button.set_sensitive(False)
        else:
            # if previous selection: unselect
            if self.selected_col is not None:
                self.selected_col.set_selected(False)
            self.selected_col = widget
            self.selected_col.set_selected(True)
            self.clear_button.set_sensitive(True)
        self.emit("color-changed")

    def on_color_clear(self, widget):
        """Callback: when clearing the color, reset any selected
        color, update the model and notify the parent"""
        # unselect current selection
        if self.selected_col is not None:
            self.selected_col.set_selected(False)
            self.selected_col = None
            self.clear_button.set_sensitive(False)
            self.emit("color-changed")

    def on_color_add(self, widget):
        """Callback: when adding a new color, show the color definition
        window, update the model, notifies the parent."""
        color_dialog = Gtk.ColorSelectionDialog(_('Choose a color'))
#FIXME
        colorsel = color_dialog.get_color_selection()
        if self.selected_col is not None:
            color = Gdk.color_parse(self.selected_col.color)
            colorsel.set_current_color(color)
        response = color_dialog.run()
        new_color = colorsel.get_current_color()
        # Check response_id and set color if required
        if response == Gtk.ResponseType.OK and new_color:
#FIXME
            #strcolor = Gtk.color_selection_palette_to_string([new_color])
            strcolor = new_color.to_string()
            # Add the color to the palette and notify
            if strcolor not in self.colors:
                self.add_custom_color(strcolor)
            # Select the new color and notify
            self.set_selected_color(strcolor)
            self.emit("color-changed")
        # Clean up
        color_dialog.destroy()

    # public IF
    def has_color(self, col):
        """Returns True if the color is already present"""
        return col in self.colors or col in self.custom_colors

    def get_custom_colors(self):
        """Return the list of custom-defined colors"""
        return self.custom_colors

    def set_custom_colors(self, custom_colors):
        """Defines the list of custom-defined colors"""
        self.custom_colors = []
        for col in custom_colors:
            if col not in self.colors:
                self.custom_colors.append(col)
        # Update the custom palette
        self.__build_custom_palette()
        # hide the custom palette if no custom color is defined
        if len(self.custom_colors) == 0:
            self.custom_palette.hide()

    def add_custom_color(self, col):
        """Add a color to the palette, at the first position"""
        if col not in self.custom_colors:
            self.custom_colors.insert(0, col)
        if len(self.custom_colors) > self.width:
            self.custom_colors.pop()
        self.__build_custom_palette()
        self.emit("color-added")

    def get_selected_color(self):
        """Return the selected state of a particular color"""
        if self.selected_col is None:
            return None
        else:
            return self.selected_col.color

    def set_selected_color(self, col):
        """Defines the selected state of a displayed color,
        enables clear button when a color is selected"""
        self.unselect_color()
        if self.has_color(col):
            self.buttons_lookup[col].set_selected(True)
            self.selected_col = self.buttons_lookup[col]
        self.clear_button.set_sensitive(True)

    def unselect_color(self):
        """Deselect all colors"""
        if self.selected_col is not None:
            self.selected_col.set_selected(False)
            self.selected_col = None
<<<<<<< HEAD

GObject.type_register(SimpleColorSelector)
GObject.signal_new("color-changed", SimpleColorSelector,
                   GObject.SignalFlags.RUN_FIRST, None, ())
GObject.signal_new("color-added", SimpleColorSelector,
                   GObject.SignalFlags.RUN_FIRST, None, ())
=======
        self.clear_button.set_sensitive(False)

gobject.type_register(SimpleColorSelector)
gobject.signal_new("color-changed", SimpleColorSelector,
                   gobject.SIGNAL_RUN_FIRST, gobject.TYPE_NONE, ())
gobject.signal_new("color-added", SimpleColorSelector,
                   gobject.SIGNAL_RUN_FIRST, gobject.TYPE_NONE, ())
>>>>>>> 32beaad5
<|MERGE_RESOLUTION|>--- conflicted
+++ resolved
@@ -232,23 +232,14 @@
             cc_box.set_spacing(4)
             self.cc_buttons.append(img)
         # Draw the add button
-<<<<<<< HEAD
+        buttons_hbox = Gtk.Box()
+        cc_vbox.pack_start(buttons_hbox)
         img = Gtk.Image()
-        img.set_from_stock(Gtk.STOCK_ADD, Gtk.IconSize.BUTTON)
+        img.set_from_stock(Gtk.STOCK_ADD, Gtk.ICON_SIZE_BUTTON)
         self.add_button = Gtk.Button()
         self.add_button.set_image(img)
         self.add_button.set_label(_("Add custom color"))
-        cc_vbox.pack_start(self.add_button, True, True, 0)
-=======
-        buttons_hbox = gtk.HBox()
-        cc_vbox.pack_start(buttons_hbox)
-        img = gtk.Image()
-        img.set_from_stock(gtk.STOCK_ADD, gtk.ICON_SIZE_BUTTON)
-        self.add_button = gtk.Button()
-        self.add_button.set_image(img)
-        self.add_button.set_label(_("Add custom color"))
         buttons_hbox.pack_start(self.add_button, expand=True, fill=False)
->>>>>>> 32beaad5
         self.add_button.connect("clicked", self.on_color_add)
         # Draw the clear selected color button
         img = gtk.Image()
@@ -369,19 +360,10 @@
         if self.selected_col is not None:
             self.selected_col.set_selected(False)
             self.selected_col = None
-<<<<<<< HEAD
-
-GObject.type_register(SimpleColorSelector)
-GObject.signal_new("color-changed", SimpleColorSelector,
-                   GObject.SignalFlags.RUN_FIRST, None, ())
-GObject.signal_new("color-added", SimpleColorSelector,
-                   GObject.SignalFlags.RUN_FIRST, None, ())
-=======
         self.clear_button.set_sensitive(False)
 
-gobject.type_register(SimpleColorSelector)
-gobject.signal_new("color-changed", SimpleColorSelector,
-                   gobject.SIGNAL_RUN_FIRST, gobject.TYPE_NONE, ())
-gobject.signal_new("color-added", SimpleColorSelector,
-                   gobject.SIGNAL_RUN_FIRST, gobject.TYPE_NONE, ())
->>>>>>> 32beaad5
+Gobject.type_register(SimpleColorSelector)
+Gobject.signal_new("color-changed", SimpleColorSelector,
+                   Gobject.SIGNAL_RUN_FIRST, Gobject.TYPE_NONE, ())
+Gobject.signal_new("color-added", SimpleColorSelector,
+                   Gobject.SIGNAL_RUN_FIRST, Gobject.TYPE_NONE, ())