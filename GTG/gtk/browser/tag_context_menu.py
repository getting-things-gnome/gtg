--- conflicted
+++ resolved
@@ -31,11 +31,7 @@
 from GTG import _
 
 
-<<<<<<< HEAD
-class TagContextMenu(Gtk.Menu): # pylint: disable-msg=R0904
-=======
-class TagContextMenu(gtk.Menu):
->>>>>>> d21da10d
+class TagContextMenu(Gtk.Menu):
     """Context menu fo the tag i the sidebar"""
 
     def __init__(self, req, vmanager, tag=None):
