# -*- coding: utf-8 -*-
# -----------------------------------------------------------------------------
# Getting Things GNOME! - a personal organizer for the GNOME desktop
# Copyright (c) 2008-2012 - Lionel Dricot & Bertrand Rousseau
#
# This program is free software: you can redistribute it and/or modify it under
# the terms of the GNU General Public License as published by the Free Software
# Foundation, either version 3 of the License, or (at your option) any later
# version.
#
# This program is distributed in the hope that it will be useful, but WITHOUT
# ANY WARRANTY; without even the implied warranty of MERCHANTABILITY or FITNESS
# FOR A PARTICULAR PURPOSE. See the GNU General Public License for more
# details.
#
# You should have received a copy of the GNU General Public License along with
# this program.  If not, see <http://www.gnu.org/licenses/>.
# -----------------------------------------------------------------------------

#=== IMPORT ===================================================================

#system imports
from gi.repository import GObject, GLib, Gtk, Gdk
import cairo
from GTG.tools.logger import Log

#=== MAIN CLASS ===============================================================

class CellRendererTags(Gtk.CellRenderer):
    __gproperties__ = {
<<<<<<< HEAD
        'tag_list': (GObject.TYPE_PYOBJECT,\
            "Tag list", "A list of tags", GObject.PARAM_READWRITE),
        'tag': (GObject.TYPE_PYOBJECT, "Tag",\
             "Tag", GObject.PARAM_READWRITE),
=======
        'tag_list': (gobject.TYPE_PYOBJECT,
            "Tag list", "A list of tags", gobject.PARAM_READWRITE),
        'tag': (gobject.TYPE_PYOBJECT, "Tag",
             "Tag", gobject.PARAM_READWRITE),
>>>>>>> c4fdff87
    }

    # Private methods
    def __roundedrec(self, context, x, y, w, h, r = 10):
        "Draw a rounded rectangle"
        #   A****BQ
        #  H      C
        #  *      *
        #  G      D
        #   F****E

        context.move_to(x+r, y)                          # Move to A
        context.line_to(x+w-r, y)                        # Straight line to B
        # Curve to C, Control points are both at Q
        context.curve_to(x+w, y, x+w, y, x+w, y+r)
        context.line_to(x+w, y+h-r)                      # Move to D
        context.curve_to(x+w, y+h, x+w, y+h, x+w-r, y+h) # Curve to E
        context.line_to(x+r, y+h)                        # Line to F
        context.curve_to(x, y+h, x, y+h, x, y+h-r)       # Curve to G
        context.line_to(x, y+r)                          # Line to H
        context.curve_to(x, y, x, y, x+r, y)             # Curve to A
        return

    def __count_viewable_tags(self):

        count = 0

        if self.tag_list != None:
            for my_tag in self.tag_list:
                my_tag_color = my_tag.get_attribute("color")
                my_tag_icon = my_tag.get_attribute("icon")
                if my_tag_color or my_tag_icon:
                    count = count + 1
        elif self.tag != None:
            count = 1
        else:
            count = 0

        return count

    # Class methods
    def __init__(self): #pylint: disable-msg=W0231
        Gtk.CellRenderer.__init__(self)
        self.tag_list = None
        self.tag = None
        self.xpad = 1
        self.ypad = 1
        self.PADDING = 1

    def do_set_property(self, pspec, value):
        if pspec.name == "tag-list":
            self.tag_list = value
        else:
            setattr(self, pspec.name, value)

    def do_get_property(self, pspec):
        if pspec.name == "tag-list":
            return self.tag_list
        else:
            return getattr(self, pspec.name)

<<<<<<< HEAD
    #def do_render(\
        #self, window, widget, background_area, cell_area, expose_area, flags):
    def do_render(\
        self, cr, widget, background_area, cell_area, flags):
=======
    def on_render(self, window, widget, background_area, cell_area,
        expose_area, flags):
>>>>>>> c4fdff87

        vw_tags = self.__count_viewable_tags()
        count = 0

        # Select source
        if self.tag_list != None:
            tags = self.tag_list
        elif self.tag != None:
            tags = [self.tag]
        else:
            return

        # Drawing context
<<<<<<< HEAD
        #cr         = window.cairo_create()
        #gdkcontext = Gdk.CairoContext(cr)
        gdkcontext = cr
=======
        cr = window.cairo_create()
        gdkcontext = gtk.gdk.CairoContext(cr)
>>>>>>> c4fdff87
        gdkcontext.set_antialias(cairo.ANTIALIAS_NONE)

        # Coordinates of the origin point
        x_align = self.get_property("xalign")
        y_align = self.get_property("yalign")
        orig_x = cell_area.x + int((cell_area.width - 16*vw_tags - \
            self.PADDING*2*(vw_tags-1)) * x_align)
        orig_y = cell_area.y + int((cell_area.height - 16) * y_align)

        # We draw the icons & squares
        for my_tag in tags:

            my_tag_icon = my_tag.get_attribute("icon")
            my_tag_color = my_tag.get_attribute("color")

            rect_x = orig_x + self.PADDING*2*count + 16*count
            rect_y = orig_y

            if my_tag_icon:
                try:
                    pixbuf = Gtk.IconTheme.get_default().load_icon(
                                    my_tag_icon, 16, 0)
                    Gdk.cairo_set_source_pixbuf(gdkcontext, pixbuf, rect_x, rect_y)
                    #Gdk.cairo_set_source_pixbuf(gdkcontext, pixbuf, rect_x, rect_y)
                    gdkcontext.paint()
                    count = count + 1
                except GLib.GError:
                    # In some rare cases an icon could not be found
                    # (e.g. wrong set icon path, missing icon)
                    # Raising an exception breaks UI and signal catcher badly
                    Log.error("Can't load icon '%s'" % my_tag_icon)

            elif my_tag_color:

                # Draw rounded rectangle
                my_color = Gdk.color_parse(my_tag_color)
                Gdk.cairo_set_source_color(gdkcontext, my_color)
                self.__roundedrec(gdkcontext, rect_x, rect_y, 16, 16, 8)
                gdkcontext.fill()
                count = count + 1

                # Outer line
                Gdk.cairo_set_source_rgba(gdkcontext, Gdk.RGBA(0, 0, 0, 0.20))
                gdkcontext.set_line_width(1.0)
                self.__roundedrec(gdkcontext, rect_x, rect_y, 16, 16, 8)
                gdkcontext.stroke()

        if self.tag and my_tag: #pylint: disable-msg=W0631

            my_tag_icon = my_tag.get_attribute("icon")
            my_tag_color = my_tag.get_attribute("color")

            if not my_tag_icon and not my_tag_color:
                # Draw rounded rectangle
                Gdk.cairo_set_source_rgba(gdkcontext, Gdk.RGBA(0.95, 0.95, 0.95, 1))
                self.__roundedrec(gdkcontext, rect_x, rect_y, 16, 16, 8)
                gdkcontext.fill()

                # Outer line
                Gdk.cairo_set_source_rgba(gdkcontext, Gdk.RGBA(0, 0, 0, 0.20))
                gdkcontext.set_line_width(1.0)
                self.__roundedrec(gdkcontext, rect_x, rect_y, 16, 16, 8)
                gdkcontext.stroke()

    def do_get_size(self, widget, cell_area=None): #pylint: disable-msg=W0613
        count = self.__count_viewable_tags()

        if count != 0:
            return (self.xpad, self.ypad,
                self.xpad*2 + 16*count + 2*count*self.PADDING,
                16 + 2*self.ypad)
        else:
            return (self.xpad, self.ypad, self.xpad*2, self.ypad*2)

GObject.type_register(CellRendererTags)<|MERGE_RESOLUTION|>--- conflicted
+++ resolved
@@ -28,17 +28,10 @@
 
 class CellRendererTags(Gtk.CellRenderer):
     __gproperties__ = {
-<<<<<<< HEAD
-        'tag_list': (GObject.TYPE_PYOBJECT,\
+        'tag_list': (GObject.TYPE_PYOBJECT,
             "Tag list", "A list of tags", GObject.PARAM_READWRITE),
-        'tag': (GObject.TYPE_PYOBJECT, "Tag",\
+        'tag': (GObject.TYPE_PYOBJECT, "Tag",
              "Tag", GObject.PARAM_READWRITE),
-=======
-        'tag_list': (gobject.TYPE_PYOBJECT,
-            "Tag list", "A list of tags", gobject.PARAM_READWRITE),
-        'tag': (gobject.TYPE_PYOBJECT, "Tag",
-             "Tag", gobject.PARAM_READWRITE),
->>>>>>> c4fdff87
     }
 
     # Private methods
@@ -100,15 +93,7 @@
         else:
             return getattr(self, pspec.name)
 
-<<<<<<< HEAD
-    #def do_render(\
-        #self, window, widget, background_area, cell_area, expose_area, flags):
-    def do_render(\
-        self, cr, widget, background_area, cell_area, flags):
-=======
-    def on_render(self, window, widget, background_area, cell_area,
-        expose_area, flags):
->>>>>>> c4fdff87
+    def do_render(self, cr, widget, background_area, cell_area, flags):
 
         vw_tags = self.__count_viewable_tags()
         count = 0
@@ -122,14 +107,9 @@
             return
 
         # Drawing context
-<<<<<<< HEAD
         #cr         = window.cairo_create()
         #gdkcontext = Gdk.CairoContext(cr)
         gdkcontext = cr
-=======
-        cr = window.cairo_create()
-        gdkcontext = gtk.gdk.CairoContext(cr)
->>>>>>> c4fdff87
         gdkcontext.set_antialias(cairo.ANTIALIAS_NONE)
 
         # Coordinates of the origin point
