--- conflicted
+++ resolved
@@ -22,15 +22,8 @@
 from GTG import _
 
 
-<<<<<<< HEAD
-
 class PasswordUI(Gtk.HBox):
-    '''Widget displaying a Gtk.Label and a textbox to input a password'''
-    
-=======
-class PasswordUI(gtk.HBox):
     '''Widget displaying a gtk.Label and a textbox to input a password'''
->>>>>>> c4fdff87
 
     def __init__(self, req, backend, width):
         '''Creates the gtk widgets and loads the current password in the text
@@ -49,13 +42,8 @@
 
     def _populate_gtk(self, width):
         '''Creates the text box and the related label
-<<<<<<< HEAD
-        
+
         @param width: the width of the Gtk.Label object
-=======
-
-        @param width: the width of the gtk.Label object
->>>>>>> c4fdff87
         '''
         password_label = Gtk.Label(label=_("Password:"))
         password_label.set_alignment(xalign = 0, yalign = 0.5)
