--- conflicted
+++ resolved
@@ -125,22 +125,11 @@
         @returns GdkPixbuf: a pixbuf containing the wanted icon, or None
         (if the icon is not present)
         '''
-<<<<<<< HEAD
-        #NOTE: loading icons directly from the theme and scaling them results
-        #      in blurry icons. So, instead of doing that, I'm loading them
-        #      directly from file. 
-        icon_info = self.icon_theme.lookup_icon(name, Gtk.IconSize.MENU, 0)
-        if icon_info == None:
-            return None
-        pixbuf =  GdkPixbuf.Pixbuf.new_from_file(icon_info.get_filename())
-        return pixbuf.scale_simple(width, height, GdkPixbuf.InterpType.BILINEAR)
-=======
         icon_info = self.icon_theme.lookup_icon(name, height, 0)
         if icon_info == None:
             return None
         else:
             return gtk.icon_theme_get_default().load_icon(name, height, 0)
->>>>>>> 3d3c3100
 
     def _show_panel(self, panel_name):
         '''
