# -*- coding: utf-8 -*-
# -----------------------------------------------------------------------------
# Getting Things GNOME! - a personal organizer for the GNOME desktop
# Copyright (c) 2008-2012 - Lionel Dricot & Bertrand Rousseau
#
# This program is free software: you can redistribute it and/or modify it under
# the terms of the GNU General Public License as published by the Free Software
# Foundation, either version 3 of the License, or (at your option) any later
# version.
#
# This program is distributed in the hope that it will be useful, but WITHOUT
# ANY WARRANTY; without even the implied warranty of MERCHANTABILITY or FITNESS
# FOR A PARTICULAR PURPOSE. See the GNU General Public License for more
# details.
#
# You should have received a copy of the GNU General Public License along with
# this program.  If not, see <http://www.gnu.org/licenses/>.
# -----------------------------------------------------------------------------
# pylint: disable-msg=W0201
"""
Manager loads the prefs and launches the gtk main loop
"""

from gi.repository import GObject, Gtk

import GTG
from GTG.gtk.delete_dialog   import DeletionUI
from GTG.gtk.browser.browser import TaskBrowser
from GTG.gtk.editor.editor import TaskEditor
from GTG.gtk.preferences     import PreferencesDialog
from GTG.gtk.plugins         import PluginsDialog
from GTG.gtk.dbuswrapper     import DBusTaskWrapper
from GTG.tools               import clipboard
from GTG.core.plugins.engine import PluginEngine
from GTG.core.plugins.api    import PluginAPI
from GTG.tools.logger        import Log
from GTG.gtk.backends_dialog import BackendsDialog
from GTG.backends.backendsignals import BackendSignals
from GTG.gtk.browser.tag_editor import TagEditor


class Manager(object):
<<<<<<< HEAD
=======

>>>>>>> c4fdff87

    ############## init #####################################################
    def __init__(self, req):
        self.req = req
        self.config_obj = self.req.get_global_config()
        self.config = self.config_obj.conf_dict
        self.task_config = self.config_obj.task_conf_dict

        # Editors
        self.opened_task = {}   # This is the list of tasks that are already
                                 # opened in an editor of course it's empty
                                 # right now

        self.browser = None
        self.__start_browser_hidden = False
        self.gtk_terminate = False #if true, the gtk main is not started

        # if true, closing the last window doesn't quit GTG
        # (GTG lives somewhere else without GUI, e.g. notification area)
        self.daemon_mode = False

        #Shared clipboard
        self.clipboard = clipboard.TaskClipboard(self.req)

        #Browser (still hidden)
        self.browser = TaskBrowser(self.req, self)

        self.__init_plugin_engine()

        if not self.__start_browser_hidden:
            self.show_browser()

        #Deletion UI
        self.delete_dialog = None

        #Preferences and Backends windows
        # Initialize  dialogs
        self.preferences = PreferencesDialog(self.req)
        self.plugins = PluginsDialog(self.config_obj)
        self.edit_backends_dialog = None

        # Tag Editor
        self.tag_editor_dialog = None

        #DBus
        DBusTaskWrapper(self.req, self)
        Log.debug("Manager initialization finished")

    def __init_plugin_engine(self):
        self.pengine = PluginEngine(GTG.PLUGIN_DIR)
        # initializes the plugin api class
        self.plugin_api = PluginAPI(self.req, self)
        self.pengine.register_api(self.plugin_api)
        # checks the conf for user settings
        try:
            plugins_enabled = self.config["plugins"]["enabled"]
        except KeyError:
            plugins_enabled = []
        for plugin in self.pengine.get_plugins():
            plugin.enabled = plugin.module_name in plugins_enabled
        # initializes and activates each plugin (that is enabled)
        self.pengine.activate_plugins()
<<<<<<< HEAD

    ############## Browser #################################################
=======
>>>>>>> c4fdff87

    ############## Browser #################################################
    def open_browser(self):
        if not self.browser:
            self.browser = TaskBrowser(self.req, self)
        Log.debug("Browser is open")

    #FIXME : the browser should not be the center of the universe.
    # In fact, we should build a system where view can register themselves
    # as "stay_alive" views. As long as at least one "stay_alive" view
    # is registered, gtg keeps running. It quit only when the last
    # "stay_alive view" is closed (and then unregistered).
    # Currently, the browser is our only "stay_alive" view.
    def close_browser(self, sender=None):
        self.hide_browser()
        #may take a while to quit
        self.quit()

    def hide_browser(self, sender=None):
        self.browser.hide()

    def iconify_browser(self, sender=None):
        self.browser.iconify()

    def show_browser(self, sender=None):
        self.browser.show()

<<<<<<< HEAD
    def is_browser_visible(self,sender=None):
=======
    def is_browser_visible(self, sender=None):
>>>>>>> c4fdff87
        return self.browser.is_visible()

    def get_browser(self):
        #used by the plugin api to hook in the browser
        return self.browser

    def start_browser_hidden(self):
        self.__start_browser_hidden = True

    def set_daemon_mode(self, in_daemon_mode):
        """ Used by notification area plugin to override the behavior:
        last closed window quits GTG """
        self.daemon_mode = in_daemon_mode

################# Task Editor ############################################
    def get_opened_editors(self):
        '''
        Returns a dict of task_uid -> TaskEditor, one for each opened editor
        window
        '''
        return self.opened_task

    def open_task(self, uid, thisisnew = False):
        """Open the task identified by 'uid'.

        If a Task editor is already opened for a given task, we present it.
        Else, we create a new one.
        """
        t = self.req.get_task(uid)
        tv = None
        if uid in self.opened_task:
            tv = self.opened_task[uid]
            tv.present()
        elif t:
            tv = TaskEditor(
                requester = self.req,
                vmanager = self,
                task = t,
                taskconfig = self.task_config,
                thisisnew = thisisnew,
                clipboard = self.clipboard)
            tv.present()
            #registering as opened
            self.opened_task[uid] = tv
            # save that we opened this task
            if uid not in self.config["browser"]["opened_tasks"]:
                self.config["browser"]["opened_tasks"].append(uid)
                self.config.write()
        return tv

    def close_task(self, tid):
        # When an editor is closed, it should de-register itself.
        if tid in self.opened_task:
            #the following line has the side effect of removing the
            # tid key in the opened_task dictionary.
            editor = self.opened_task[tid]
            if editor:
                del self.opened_task[tid]
                #we have to remove the tid from opened_task first
                #else, it close_task would be called once again
                #by editor.close
                editor.close()
            if tid in self.config["browser"]["opened_tasks"]:
                self.config["browser"]["opened_tasks"].remove(tid)
                self.config.write()
        self.check_quit_condition()

    def check_quit_condition(self):
        '''
        checking if we need to shut down the whole GTG (if no window is open)
        '''
        if not self.daemon_mode and not self.is_browser_visible() and \
                                                        not self.opened_task:
            #no need to live"
            self.quit()
<<<<<<< HEAD

################ Others dialog ############################################
=======
>>>>>>> c4fdff87

################ Others dialog ############################################
    def open_edit_backends(self, sender = None, backend_id = None):
        if not self.edit_backends_dialog:
            self.edit_backends_dialog = BackendsDialog(self.req)
        self.edit_backends_dialog.activate()
        if backend_id != None:
            self.edit_backends_dialog.show_config_for_backend(backend_id)

    def configure_backend(self, backend_id):
        self.open_edit_backends(None, backend_id)

    def open_preferences(self, config_priv):
        self.preferences.activate()

    def configure_plugins(self):
        self.plugins.activate()

    def ask_delete_tasks(self, tids):
        if not self.delete_dialog:
            self.delete_dialog = DeletionUI(self.req)
        finallist = self.delete_dialog.delete_tasks(tids)
        for t in finallist:
            if t.get_id() in self.opened_task:
                self.close_task(t.get_id())

    def open_tag_editor(self, tag):
        if not self.tag_editor_dialog:
            self.tag_editor_dialog = TagEditor(self.req, self, tag)
        else:
            self.tag_editor_dialog.set_tag(tag)
        self.tag_editor_dialog.show()
        self.tag_editor_dialog.present()

    def close_tag_editor(self):
        self.tag_editor_dialog.hide()

### URIS ###################################################################
    def open_uri_list(self, unused, uri_list):
        '''
        Open the Editor windows of the tasks associated with the uris given.
        Uris are of the form gtg://<taskid>
        '''
        for uri in uri_list:
            if uri.startswith("gtg://"):
                self.open_task(uri[6:])
        #if no window was opened, we just quit
        self.check_quit_condition()

<<<<<<< HEAD
=======

>>>>>>> c4fdff87
### MAIN ###################################################################
    def main(self, once_thru = False, uri_list = []):
        if uri_list:
            #before opening the requested tasks, we make sure that all of them
            #are loaded.
            BackendSignals().connect('default-backend-loaded',
                                     self.open_uri_list,
                                     uri_list)
        else:
            self.open_browser()
        GObject.threads_init()
        if not self.gtk_terminate:
            if once_thru:
                Gtk.main_iteration()
            else:
                Gtk.main()
        return 0

<<<<<<< HEAD
    def quit(self,sender=None):
        Gtk.main_quit()
=======
    def quit(self, sender=None):
        gtk.main_quit()
>>>>>>> c4fdff87
        #save opened tasks and their positions.
        open_task = []
        for otid in self.opened_task.keys():
            open_task.append(otid)
            self.opened_task[otid].close()
        self.config["browser"]["opened_tasks"] = open_task

        # adds the plugin settings to the conf
        #FIXME: this code is replicated in the preference window.
        if len(self.pengine.plugins) > 0:
            self.config["plugins"] = {}
            self.config["plugins"]["disabled"] = \
              [p.module_name for p in self.pengine.get_plugins("disabled")]
            self.config["plugins"]["enabled"] = \
              [p.module_name for p in self.pengine.get_plugins("enabled")]
        # plugins are deactivated
        self.pengine.deactivate_plugins()<|MERGE_RESOLUTION|>--- conflicted
+++ resolved
@@ -40,10 +40,7 @@
 
 
 class Manager(object):
-<<<<<<< HEAD
-=======
-
->>>>>>> c4fdff87
+
 
     ############## init #####################################################
     def __init__(self, req):
@@ -106,11 +103,6 @@
             plugin.enabled = plugin.module_name in plugins_enabled
         # initializes and activates each plugin (that is enabled)
         self.pengine.activate_plugins()
-<<<<<<< HEAD
-
-    ############## Browser #################################################
-=======
->>>>>>> c4fdff87
 
     ############## Browser #################################################
     def open_browser(self):
@@ -138,11 +130,7 @@
     def show_browser(self, sender=None):
         self.browser.show()
 
-<<<<<<< HEAD
-    def is_browser_visible(self,sender=None):
-=======
     def is_browser_visible(self, sender=None):
->>>>>>> c4fdff87
         return self.browser.is_visible()
 
     def get_browser(self):
@@ -218,11 +206,6 @@
                                                         not self.opened_task:
             #no need to live"
             self.quit()
-<<<<<<< HEAD
-
-################ Others dialog ############################################
-=======
->>>>>>> c4fdff87
 
 ################ Others dialog ############################################
     def open_edit_backends(self, sender = None, backend_id = None):
@@ -272,10 +255,7 @@
         #if no window was opened, we just quit
         self.check_quit_condition()
 
-<<<<<<< HEAD
-=======
-
->>>>>>> c4fdff87
+
 ### MAIN ###################################################################
     def main(self, once_thru = False, uri_list = []):
         if uri_list:
@@ -294,13 +274,8 @@
                 Gtk.main()
         return 0
 
-<<<<<<< HEAD
-    def quit(self,sender=None):
+    def quit(self, sender=None):
         Gtk.main_quit()
-=======
-    def quit(self, sender=None):
-        gtk.main_quit()
->>>>>>> c4fdff87
         #save opened tasks and their positions.
         open_task = []
         for otid in self.opened_task.keys():
