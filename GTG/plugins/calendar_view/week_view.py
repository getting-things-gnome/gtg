--- conflicted
+++ resolved
@@ -209,13 +209,8 @@
     def highlight_today_cell(self):
         """ Highlights the cell equivalent to today."""
         row = 0
-<<<<<<< HEAD
         col = date_to_col_coord(datetime.date.today(), self.first_day())
-        self.all_day_tasks.set_highlight_cell(row, col)
-=======
-        col = utils.date_to_col_coord(datetime.date.today(), self.first_day())
         self.all_day_tasks.set_today_cell(row, col)
->>>>>>> 06c3f824
         self.header.set_highlight_cell(0, col)
 
     def refresh(self, widget=None, dummy=None):
