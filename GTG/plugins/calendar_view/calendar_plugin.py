--- conflicted
+++ resolved
@@ -54,14 +54,10 @@
 
         self.current_view = None
         self.combobox = builder.get_object("combobox")
-<<<<<<< HEAD
         # get combobox content from available views
         for label in self.controller.get_view_labels():
             self.combobox.append_text(label)
-        self.combobox.set_active(0)
-=======
         self.combobox.set_active(2)
->>>>>>> 06c3f824
 
         self.statusbar = builder.get_object("statusbar")
 
