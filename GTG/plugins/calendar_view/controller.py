--- conflicted
+++ resolved
@@ -1,11 +1,6 @@
 from gi.repository import Gtk
-<<<<<<< HEAD
 from GTG.plugins.calendar_view.week_view import WeekView
-#from GTG.plugins.calendar_view.month_view import MonthView
-=======
-from week_view import WeekView
-from month_view import MonthView
->>>>>>> 06c3f824
+from GTG.plugins.calendar_view.month_view import MonthView
 
 
 class Controller(Gtk.Box):
@@ -14,10 +9,9 @@
     def __init__(self, parent, requester):
         super(Gtk.Box, self).__init__()
 
-<<<<<<< HEAD
         week_view = WeekView(parent, requester)
         two_weeks_view = WeekView(parent, requester, numdays=14)
-        # month_view = MonthView(parent, requester)
+        month_view = MonthView(parent, requester)
 
         self.views = []
         self.current_view = None
@@ -25,23 +19,8 @@
         self.notebook = Gtk.Notebook()
         self.add_view(week_view, self.WEEK)
         self.add_view(two_weeks_view, self.TWO_WEEKS)
-        # self.add_view(month_view, self.MONTH)
+        self.add_view(month_view, self.MONTH)
 
-=======
-        self.week_view = WeekView(parent, self.req)
-        self.two_weeks_view = WeekView(parent, self.req, numdays=14)
-        self.month_view = MonthView(parent, self.req)
-
-        self.week_view.show_today()
-        self.two_weeks_view.show_today()
-        self.month_view.show_today()
-        self.current_view = None
-
-        self.notebook = Gtk.Notebook()
-        self.notebook.append_page(self.week_view, None)
-        self.notebook.append_page(self.two_weeks_view, None)
-        self.notebook.append_page(self.month_view, None)
->>>>>>> 06c3f824
         self.notebook.set_show_tabs(False)
         self.pack_start(self.notebook, True, True, 0)
         self.show_all()
