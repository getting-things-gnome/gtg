# -*- coding: utf-8 -*-
# Copyright (c) 2012 - Tom Kadwill <tomkadwill@gmail.com>
#
# This program is free software: you can redistribute it and/or modify it under
# the terms of the GNU General Public License as published by the Free Software
# Foundation, either version 3 of the License, or (at your option) any later
# version.
#
# This program is distributed in the hope that it will be useful, but WITHOUT
# ANY WARRANTY; without even the implied warranty of MERCHANTABILITY or FITNESS
# FOR A PARTICULAR PURPOSE. See the GNU General Public License for more
# details.
#
# You should have received a copy of the GNU General Public License along with
# this program.  If not, see <http://www.gnu.org/licenses/>.

<<<<<<< HEAD
from datetime import timedelta
from threading import Timer
=======
import os
import gtk
>>>>>>> 0aecc7e1
import datetime
import os

from gi.repository import Gtk

from GTG.tools.logger import Log
<<<<<<< HEAD
=======
from threading import Timer

>>>>>>> 0aecc7e1



class pluginUntouchedTasks:

    DEFAULT_PREFERENCES = {'max_days': 30,
                           'is_automatic': False,
                           'default_tag': '@untouched'}

    PLUGIN_NAME = "untouched-tasks"

    # In case of automatic removing tasks, the time
    # between two runs of the cleaner function
    TIME_BETWEEN_PURGES = 60 * 60

    def __init__(self):
        self.path = os.path.dirname(os.path.abspath(__file__))
<<<<<<< HEAD
        #GUI initialization
        self.builder = Gtk.Builder()
=======
        # GUI initialization
        self.builder = gtk.Builder()
>>>>>>> 0aecc7e1
        self.builder.add_from_file(os.path.join(
                                   os.path.dirname(os.path.abspath(__file__)) +
                                   "/untouchedTasks.ui"))
        self.preferences_dialog = self.builder.get_object("preferences_dialog")
        self.pref_chbox_is_automatic = \
            self.builder.get_object("pref_chbox_is_automatic")
        self.pref_spinbtn_max_days = \
            self.builder.get_object("pref_spinbtn_max_days")
        self.pref_tag_name = \
            self.builder.get_object("pref_tag_name")
        SIGNAL_CONNECTIONS_DIC = {
            "on_preferences_dialog_delete_event":
            self.on_preferences_cancel,
            "on_btn_preferences_cancel_clicked":
            self.on_preferences_cancel,
            "on_btn_preferences_ok_clicked":
            self.on_preferences_ok,
        }
        self.builder.connect_signals(SIGNAL_CONNECTIONS_DIC)
        self.menu_item = Gtk.MenuItem("Add @untouched tag")
        self.menu_item.connect('activate', self.add_untouched_tag)

    def activate(self, plugin_api):
        self.plugin_api = plugin_api
        # preferences initialization
        self.is_automatic = False
        self.timer = None
        self.preferences_load()
        self.preferences_apply()
        # add menu item
        self.plugin_api.add_menu_item(self.menu_item)

    def deactivate(self, plugin_api):
        """
        Deactivates the plugin.
        """
        plugin_api.remove_menu_item(self.menu_item)
        # everything should be removed, in case a task is currently opened
        try:
            self.plugin_api.remove_task_toolbar_item(self.tb_Taskbutton)
        except:
            pass

## HELPER FUNCTIONS ###########################################################
    def __log(self, message):
        Log.debug(message)

## CORE FUNCTIONS #############################################################
    def schedule_autopurge(self):
        self.timer = Timer(self.TIME_BETWEEN_PURGES,
                           self.add_untouched_tag)
        self.timer.setDaemon(True)
        self.timer.start()
        self.__log("Automatic untouched tasks check scheduled")

    def cancel_autopurge(self):
        if self.timer:
            self.__log("Automatic untouched tasks check cancelled")
            self.timer.cancel()

    def add_untouched_tag(self, widget=None):
        # If no tag is picked up from preferences
        tag_name = self.pref_tag_name.get_text()
        if not tag_name:
            tag_name = self.preferences['default_tag']

        # Add @ if user has not entered it
        if tag_name.find('@') != 0:
            tag_name = '@' + tag_name

        self.__log("Starting process for adding " + tag_name)
        today = datetime.datetime.now()
        max_days = self.preferences["max_days"]
        requester = self.plugin_api.get_requester()
        closed_tree = requester.get_tasks_tree(name='inactive')
        closed_tasks = [requester.get_task(tid) for tid in
                        closed_tree.get_all_nodes()]

        # Add untouched tag to all tasks where new_date < time now
        for task in closed_tasks:
            modified_time = task.get_modified()
            new_time = modified_time + datetime.timedelta(days=max_days)
            if new_time < today:
                self.__log('Adding ' + tag_name + ' tag to: "' + task.title +
                           '" as last time it was modified was ' +
                           str(modified_time))
                task.add_tag(tag_name)

        # If automatic purging is on, schedule another run
        if self.is_automatic:
            self.schedule_autopurge()

## Preferences methods ########################################################
    def is_configurable(self):
        """A configurable plugin should have this method and return True"""
        return True

    def configure_dialog(self, manager_dialog):
        self.preferences_load()
        self.preferences_dialog.set_transient_for(manager_dialog)
        self.pref_chbox_is_automatic.set_active(
            self.preferences["is_automatic"])
        self.pref_spinbtn_max_days.set_value(
            self.preferences["max_days"])
        self.pref_tag_name.set_text(
            self.preferences["default_tag"])
        self.preferences_dialog.show_all()

    def on_preferences_cancel(self, widget=None, data=None):
        self.preferences_dialog.hide()
        return True

    def on_preferences_ok(self, widget=None, data=None):
        self.preferences["is_automatic"] = \
            self.pref_chbox_is_automatic.get_active()
        self.preferences["max_days"] = \
            self.pref_spinbtn_max_days.get_value()
        self.preferences['default_tag'] = \
            self.pref_tag_name.get_text()
        self.preferences_apply()
        self.preferences_store()
        self.preferences_dialog.hide()

    def preferences_load(self):
        self.preferences = self.plugin_api.load_configuration_object(
            self.PLUGIN_NAME, "preferences",
            default_values=self.DEFAULT_PREFERENCES)

    def preferences_store(self):
        self.plugin_api.save_configuration_object(self.PLUGIN_NAME,
                                                  "preferences",
                                                  self.preferences)

    def preferences_apply(self):
        # Auto-purge
        if self.preferences['is_automatic'] is True and \
                self.is_automatic is False:
            self.is_automatic = True
            # Run the first iteration immediately and schedule next iteration
            self.add_untouched_tag()
        elif self.preferences['is_automatic'] is False and \
                self.is_automatic is True:
            self.cancel_autopurge()
            self.is_automatic = False<|MERGE_RESOLUTION|>--- conflicted
+++ resolved
@@ -14,25 +14,14 @@
 # You should have received a copy of the GNU General Public License along with
 # this program.  If not, see <http://www.gnu.org/licenses/>.
 
-<<<<<<< HEAD
 from datetime import timedelta
 from threading import Timer
-=======
-import os
-import gtk
->>>>>>> 0aecc7e1
 import datetime
 import os
 
 from gi.repository import Gtk
 
 from GTG.tools.logger import Log
-<<<<<<< HEAD
-=======
-from threading import Timer
-
->>>>>>> 0aecc7e1
-
 
 
 class pluginUntouchedTasks:
@@ -49,13 +38,8 @@
 
     def __init__(self):
         self.path = os.path.dirname(os.path.abspath(__file__))
-<<<<<<< HEAD
-        #GUI initialization
+        # GUI initialization
         self.builder = Gtk.Builder()
-=======
-        # GUI initialization
-        self.builder = gtk.Builder()
->>>>>>> 0aecc7e1
         self.builder.add_from_file(os.path.join(
                                    os.path.dirname(os.path.abspath(__file__)) +
                                    "/untouchedTasks.ui"))
