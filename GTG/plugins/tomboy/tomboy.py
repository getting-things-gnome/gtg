--- conflicted
+++ resolved
@@ -18,17 +18,7 @@
 import os
 import sys
 
-<<<<<<< HEAD
 from gi.repository import Gtk, GdkPixbuf
-=======
-try:
-    import pygtk
-    pygtk.require("2.0")
-except:
-    sys.exit(1)
-
-import gtk
->>>>>>> 0aecc7e1
 
 from GTG import _
 from GTG.plugins.tomboy.combobox_enhanced import smartifyComboboxEntry
@@ -71,27 +61,17 @@
             self.activated = self.findTomboyIconPath()
             # The notification to disable the plug-in to the user will be
             # showed only once
-            dialog_destroy_with_parent = gtk.DIALOG_DESTROY_WITH_PARENT
+            DIALOG_DESTROY_WITH_PARENT = Gtk.DialogFlags.DESTROY_WITH_PARENT
             if not self.activated:
-<<<<<<< HEAD
-                dialog = Gtk.MessageDialog(parent = \
-                     self.plugin_api.get_ui().get_window(),
-                     flags = Gtk.DialogFlags.DESTROY_WITH_PARENT,
-                     type = Gtk.MessageType.ERROR,
-                     buttons=Gtk.ButtonsType.OK,
-                     message_format=_("Tomboy/Gnote not found. \
-Please install it or disable the Tomboy/Gnote plugin in GTG"))
-=======
-                dialog = gtk.MessageDialog(parent=self.plugin_api.get_ui().
+                dialog = Gtk.MessageDialog(parent=self.plugin_api.get_ui().
                                            get_window(),
-                                           flags=dialog_destroy_with_parent,
-                                           type=gtk.MESSAGE_ERROR,
-                                           buttons=gtk.BUTTONS_OK,
+                                           flags=DIALOG_DESTROY_WITH_PARENT,
+                                           type = Gtk.MessageType.ERROR,
+                                           buttons=Gtk.ButtonsType.OK,
                                            message_format=_("Tomboy/Gnote "
                                            "not found. Please install it or "
                                            "disable the Tomboy/Gnote plugin"
                                            " in GTG"))
->>>>>>> 0aecc7e1
                 dialog.run()
                 dialog.destroy()
         return self.activated
@@ -128,13 +108,8 @@
             return
         tb_Taskbutton_image = Gtk.Image()
         tb_Taskbutton_image_path = self.tomboy_icon_path
-<<<<<<< HEAD
         tb_Taskbutton_pixbuf = GdkPixbuf.Pixbuf.new_from_file_at_size(
                 tb_Taskbutton_image_path, 16, 16)
-=======
-        tb_Taskbutton_pixbuf = gtk.gdk.\
-            pixbuf_new_from_file_at_size(tb_Taskbutton_image_path, 16, 16)
->>>>>>> 0aecc7e1
         tb_Taskbutton_image.set_from_pixbuf(tb_Taskbutton_pixbuf)
         self.tb_Taskbutton = Gtk.ToolButton(tb_Taskbutton_image)
         self.tb_Taskbutton.set_label(_("Add Tomboy note"))
@@ -203,31 +178,19 @@
             obj = bus.get_object("org.gnome.Tomboy",
                                  "/org/gnome/Tomboy/RemoteControl")
         except dbus.DBusException:
-            DIALOG_DESTROY_WITH_PARENT = gtk.DIALOG_DESTROY_WITH_PARENT
+            DIALOG_DESTROY_WITH_PARENT = Gtk.DialogFlags.DESTROY_WITH_PARENT
             if not hasattr(self, "disable_flag"):
-<<<<<<< HEAD
-                dialog = Gtk.MessageDialog(parent = \
-                     self.plugin_api.get_ui().get_window(),
-                     flags = Gtk.DialogFlags.DESTROY_WITH_PARENT,
-                     type = Gtk.MessageType.ERROR,
-                     buttons=Gtk.ButtonsType.OK,
-                     message_format = _("%s seems to be installed on your "
-                        "system, but it does not provide a DBus interface "
-                        "which is required by the Tomboy/Gnote plugin "
-                        "in GTG.") % self.software.title())
-=======
-                dialog = gtk.MessageDialog(parent=self.plugin_api.get_ui().
+                dialog = Gtk.MessageDialog(parent=self.plugin_api.get_ui().
                                            get_window(),
                                            flags=DIALOG_DESTROY_WITH_PARENT,
-                                           type=gtk.MESSAGE_ERROR,
-                                           buttons=gtk.BUTTONS_OK,
+                                           type=Gtk.MessageType.ERROR,
+                                           buttons=Gtk.ButtonsType.OK,
                                            message_format=_("%s seems to be "
                                            "installed on your system, but it "
                                            "does not provide a DBus interface"
                                            " which is required by the "
                                            "Tomboy/Gnote plugin in GTG.") %
                                            self.software.title())
->>>>>>> 0aecc7e1
                 dialog.run()
                 dialog.destroy()
                 self.disable_flag = True
@@ -272,17 +235,11 @@
         if filter(lambda x: tomboy.GetNoteTitle(x) == supposed_title,
                   tomboy.ListAllNotes()) == []:
             self.label_caption.set_text(_("That note does not exist!"))
-<<<<<<< HEAD
-            dialog = Gtk.MessageDialog(parent = self.dialog,
-                                       flags = Gtk.DialogFlags.DESTROY_WITH_PARENT,
-                                       type = Gtk.MessageType.QUESTION,
+            DIALOG_DESTROY_WITH_PARENT = Gtk.DialogFlags.DESTROY_WITH_PARENT
+            dialog = Gtk.MessageDialog(parent=self.dialog,
+                                       flags=DIALOG_DESTROY_WITH_PARENT,
+                                       type=Gtk.MessageType.QUESTION,
                                        buttons=Gtk.ButtonsType.YES_NO,
-=======
-            dialog = gtk.MessageDialog(parent=self.dialog,
-                                       flags=gtk.DIALOG_DESTROY_WITH_PARENT,
-                                       type=gtk.MESSAGE_QUESTION,
-                                       buttons=gtk.BUTTONS_YES_NO,
->>>>>>> 0aecc7e1
                                        message_format=_("That note does not \
 exist. Do you want to create a new one?"))
             response = dialog.run()
@@ -306,24 +263,15 @@
             return
         note = tomboy.FindNote(widget.tomboy_note_title)
         if str(note) == "":
-<<<<<<< HEAD
-            dialog = Gtk.MessageDialog(parent = \
-                 self.plugin_api.get_ui().get_window(),
-                 flags = Gtk.DialogFlags.DESTROY_WITH_PARENT,
-                 type = Gtk.MessageType.WARNING,
-                  buttons=Gtk.ButtonsType.YES_NO,
-                  message_format=(_("This Tomboy note does not exist anymore. \
-Do you want to create it?")))
-=======
-            dialog = gtk.MessageDialog(parent=self.
-                                       plugin_api.get_ui().get_window(),
-                                       flags=gtk.DIALOG_DESTROY_WITH_PARENT,
-                                       type=gtk.MESSAGE_WARNING,
-                                       buttons=gtk.BUTTONS_YES_NO,
+            DIALOG_DESTROY_WITH_PARENT = Gtk.DialogFlags.DESTROY_WITH_PARENT
+            dialog = Gtk.MessageDialog(parent=self.plugin_api.get_ui().
+                                       get_window(),
+                                       flags=DIALOG_DESTROY_WITH_PARENT,
+                                       type=Gtk.MessageType.WARNING,
+                                       buttons=Gtk.ButtonsType.YES_NO,
                                        message_format=(_("This Tomboy note \
                                        does not exist anymore. Do you want to\
                                         create it?")))
->>>>>>> 0aecc7e1
             response = dialog.run()
             dialog.destroy()
             if response == Gtk.ResponseType.YES:
@@ -344,7 +292,6 @@
         image = Gtk.Image()
         window = self.plugin_api.get_ui().get_window()
         window.realize()
-<<<<<<< HEAD
         pixbuf=Gdk.\
                 pixbuf_new_from_file_at_size(self.tomboy_icon_path, 16, 16)
         image.show()
@@ -353,17 +300,7 @@
         label = Gtk.Label()
         window_style = window.get_style_context()
         color = window_style.get_color(Gtk.StateType.PRELIGHT).to_color().to_string()
-=======
-        window_style = window.get_style()
-        pixbuf = gtk.gdk.\
-            pixbuf_new_from_file_at_size(self.tomboy_icon_path, 16, 16)
-        image.show()
-        image.set_from_pixbuf(pixbuf)
-        image.set_alignment(0.5, 1.0)
-        label = gtk.Label()
-        color = str(window_style.text[gtk.STATE_PRELIGHT])
         title = tomboy_note_title
->>>>>>> 0aecc7e1
         label.set_markup("<span underline='low' color='%s'>%s</span>" % (color,
                                                                          title)
                          )
@@ -372,7 +309,6 @@
         eventbox = Gtk.EventBox()
         eventbox.set_events(Gdk.EventMask.BUTTON_PRESS_MASK)
         eventbox.connect('button_press_event', self.tomboyDisplayNote)
-<<<<<<< HEAD
         box = Gtk.Box()
         box.show()
         box.add(image)
@@ -388,26 +324,6 @@
 
             bg_color = textview_style.get_background_color(state)
             eventbox.override_background_color(state, bg_color)
-=======
-        hbox = gtk.HBox()
-        hbox.show()
-        hbox.add(image)
-        hbox.add(label)
-        eventbox.add(hbox)
-        # the eventbox should follow the colours of the textview to blend in
-        # properly
-        textview_style = self.textview.get_style()
-        eventbox_style = eventbox.get_style().copy()
-        for state in (gtk.STATE_NORMAL, gtk.STATE_PRELIGHT, gtk.STATE_ACTIVE,
-                      gtk.STATE_SELECTED, gtk.STATE_INSENSITIVE):
-            eventbox_style.base[state] = textview_style.base[state]
-            eventbox_style.bg[state] = textview_style.bg[state]
-            eventbox_style.fg[state] = textview_style.fg[state]
-            eventbox_style.text[state] = textview_style.text[state]
-        eventbox_style.bg[gtk.STATE_NORMAL] = \
-            textview_style.base[gtk.STATE_NORMAL]
-        eventbox.set_style(eventbox_style)
->>>>>>> 0aecc7e1
         eventbox.show()
         eventbox.tomboy_note_title = tomboy_note_title
         # cursor changes to a hand
