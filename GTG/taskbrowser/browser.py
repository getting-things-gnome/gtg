# -*- coding: utf-8 -*-
# -----------------------------------------------------------------------------
# Gettings Things Gnome! - a personnal organizer for the GNOME desktop
# Copyright (c) 2008-2009 - Lionel Dricot & Bertrand Rousseau
#
# This program is free software: you can redistribute it and/or modify it under
# the terms of the GNU General Public License as published by the Free Software
# Foundation, either version 3 of the License, or (at your option) any later
# version.
#
# This program is distributed in the hope that it will be useful, but WITHOUT
# ANY WARRANTY; without even the implied warranty of MERCHANTABILITY or FITNESS
# FOR A PARTICULAR PURPOSE. See the GNU General Public License for more
# details.
#
# You should have received a copy of the GNU General Public License along with
# this program.  If not, see <http://www.gnu.org/licenses/>.
# -----------------------------------------------------------------------------


#=== IMPORT ====================================================================
#system imports
import pygtk
pygtk.require('2.0')
import gobject
import gtk.glade
import threading
import xml.sax.saxutils as saxutils
import os
import locale
import re
import datetime

#our own imports
import GTG
from GTG.taskeditor.editor            import TaskEditor
from GTG.taskbrowser.CellRendererTags import CellRendererTags
from GTG.taskbrowser                  import GnomeConfig
from GTG.taskbrowser                  import treetools
from GTG.tools                        import colors, openurl
from GTG.core.plugins.manager         import PluginManager
from GTG.core.plugins.engine          import PluginEngine
from GTG.core.plugins.engine          import PluginAPI

#=== OBJECTS ===================================================================

#=== MAIN CLASS ================================================================

#Some default preferences that we should save in a file
WORKVIEW      = False
SIDEBAR       = False
CLOSED_PANE   = False
TOOLBAR       = True
QUICKADD_PANE = True

EXPERIMENTAL_NOTES = False

class TaskBrowser:

    def __init__(self, requester, config):
        
        self.priv = {}
        
        #The locks used to avoid unecessary refresh
        self.refresh_lock = threading.Lock()
        self.refresh_lock_lock = threading.Lock()
        # Set the configuration dictionary
        self.config = config
        self.notes = EXPERIMENTAL_NOTES
        
        # Setup default values for view
        self.priv["collapsed_tid"]            = []
        self.priv["tasklist"]                 = {}
        self.priv["tasklist"]["sort_column"]  = None
        self.priv["tasklist"]["sort_order"]   = gtk.SORT_ASCENDING
        self.priv["ctasklist"]                = {}
        self.priv["ctasklist"]["sort_column"] = None
        self.priv["ctasklist"]["sort_order"]  = gtk.SORT_ASCENDING
               
        #Set the Glade file
        self.gladefile = GnomeConfig.GLADE_FILE  
        self.wTree = gtk.glade.XML(self.gladefile) 
        
        #Get the Main Window, and connect the "destroy" event
        self.window = self.wTree.get_widget("MainWindow")
        if (self.window):
            self.window.connect("destroy", gtk.main_quit)

        icon_dirs = [
            GTG.DATA_DIR,
            os.path.join(GTG.DATA_DIR,"icons")
                    ] 

        for i in icon_dirs:
            gtk.icon_theme_get_default().prepend_search_path(i)
            gtk.window_set_default_icon_name("gtg")

        self.tagpopup           = self.wTree.get_widget("TagContextMenu")
        self.taskpopup          = self.wTree.get_widget("TaskContextMenu")
        self.closedtaskpopup    = self.wTree.get_widget("ClosedTaskContextMenu")
        self.editbutton         = self.wTree.get_widget("edit_b")
        self.donebutton         = self.wTree.get_widget("mark_as_done_b")
        self.newtask            = self.wTree.get_widget("new_task_b")
        self.newsubtask         = self.wTree.get_widget("new_subtask_b")
        self.dismissbutton      = self.wTree.get_widget("dismiss")
        self.about              = self.wTree.get_widget("aboutdialog1")
        self.edit_mi            = self.wTree.get_widget("edit_mi")
        
        #Set the tooltip for the toolbar buttons
        self.donebutton.set_tooltip_text(GnomeConfig.MARK_DONE_TOOLTIP)
        self.editbutton.set_tooltip_text(_("Edit the selected task"))
        self.dismissbutton.set_tooltip_text(GnomeConfig.MARK_DISMISS_TOOLTIP)
        self.newtask.set_tooltip_text(_("Create a new task"))
        self.newsubtask.set_tooltip_text(_("Create a new subtask"))
  
        # Initialize "About" dialog
        gtk.about_dialog_set_url_hook(lambda dialog, url: openurl.openurl(url))
        self.about.set_website(GTG.URL)
        self.about.set_website_label(GTG.URL)
        self.about.set_version(GTG.VERSION)
        self.about.set_authors(GTG.AUTHORS)
        self.about.set_artists(GTG.ARTISTS)
        self.about.set_translator_credits(GTG.TRANSLATORS)
        
        # Initialize menu

        #Create our dictionay and connect it
        dic = {
                "on_add_task"         : self.on_add_task,
                "on_add_note"         : (self.on_add_task,'Note'),
                "on_edit_active_task" : self.on_edit_active_task,
                "on_edit_done_task"   : self.on_edit_done_task,
                "on_edit_note"        : self.on_edit_note,
                "on_delete_task"      : self.on_delete_task,
                "on_mark_as_done"     : self.on_mark_as_done,
                "on_dismiss_task"     : self.on_dismiss_task,
                "on_delete"           : self.on_delete,
                "on_move"             : self.on_move,
                "on_size_allocate"    : self.on_size_allocate,
                "gtk_main_quit"       : self.close,
                "on_select_tag"       : self.on_select_tag,
                "on_delete_confirm"   : self.on_delete_confirm,
                "on_delete_cancel"    : lambda x : x.hide,
                "on_add_subtask"      : self.on_add_subtask,
                "on_closed_task_treeview_button_press_event" : self.on_closed_task_treeview_button_press_event,
                "on_closed_task_treeview_key_press_event" : self.on_closed_task_treeview_key_press_event,
                "on_task_treeview_button_press_event" : self.on_task_treeview_button_press_event,
                "on_task_treeview_key_press_event" : self.on_task_treeview_key_press_event,
                "on_tag_treeview_button_press_event"  : self.on_tag_treeview_button_press_event,
                "on_colorchooser_activate"            : self.on_colorchooser_activate,
                "on_workview_toggled"                 : self.on_workview_toggled,
                "on_note_toggled"                     : self.on_note_toggled,
                "on_view_workview_toggled"            : self.on_workview_toggled,
                "on_view_closed_toggled"              : self.on_closed_toggled,
                "on_view_sidebar_toggled"             : self.on_sidebar_toggled,
                "on_bg_color_toggled"                 : self.on_bg_color_toggled,
                "on_quickadd_field_activate"          : self.quickadd,
                "on_quickadd_button_activate"         : self.quickadd,
                "on_view_toolbar_toggled"             : self.on_toolbar_toggled,
                "on_view_quickadd_toggled"            : self.toggle_quickadd,
                "on_about_clicked"                    : self.on_about_clicked,
                "on_about_close"                      : self.on_about_close,
                "on_nonworkviewtag_toggled"           : self.on_nonworkviewtag_toggled,
                "on_pluginmanager_activate"              : self.on_pluginmanager_activate
              }
        self.wTree.signal_autoconnect(dic)
        self.selected_rows = None
        
        self.workview = False
        self.req = requester
        
        self.noteview = False
        self.new_note_button = self.wTree.get_widget("new_note_button")
        self.note_toggle = self.wTree.get_widget("note_toggle")
        if not self.notes :
            self.note_toggle.hide()
            self.new_note_button.hide()
            
        #Set the tooltip for the toolbar button
        self.new_note_button.set_tooltip_text("Create a new note")
                
        # Model constants
        self.TASK_MODEL_OBJ         = 0
        self.TASK_MODEL_TITLE       = 1
        self.TASK_MODEL_TITLE_STR   = 2
        #Warning : this one is duplicated in treetools.py
        #They all should go in treetools
        self.TASK_MODEL_DDATE_STR   = 3
        self.TASK_MODEL_DLEFT_STR   = 4
        self.TASK_MODEL_TAGS        = 5
        self.TASK_MODEL_BGCOL       = 6
        self.TAGS_MODEL_OBJ         = 0
        self.TAGS_MODEL_COLOR       = 1
        self.TAGS_MODEL_NAME        = 2
        self.TAGS_MODEL_COUNT       = 3
        self.TAGS_MODEL_SEP         = 4
        self.CTASKS_MODEL_OBJ       = 0
        self.CTASKS_MODEL_TITLE     = 2
        self.CTASKS_MODEL_DDATE     = 3
        self.CTASKS_MODEL_DDATE_STR = 4
        self.CTASKS_MODEL_BGCOL     = 5
        self.CTASKS_MODEL_TAGS      = 6
                
        #The tview and their model
        self.taskdone_tview = self.wTree.get_widget("taskdone_tview")
        self.taskdone_ts    = gtk.TreeStore(gobject.TYPE_PYOBJECT, str,str,str,str,str,gobject.TYPE_PYOBJECT)
        self.note_tview = self.wTree.get_widget("note_tview")
        self.note_tview = gtk.TreeView()
        self.note_tview.connect("row-activated",self.on_edit_note)
        self.note_tview.show()
        self.note_ts = gtk.TreeStore(gobject.TYPE_PYOBJECT, str,str)
        self.tag_tview      = self.wTree.get_widget("tag_tview")
        self.tag_ts         = gtk.ListStore(gobject.TYPE_PYOBJECT,str,str,str,bool)
        # TASK MODEL:
        # PYOBJECT:tid, STR:title, STR:due date string,
        # STR:days left string, PYOBJECT:tags, str:my_color
        self.task_tview     = self.wTree.get_widget("task_tview")
        self.task_ts        = treetools.new_task_ts(dnd_func=self.row_dragndrop)
        self.main_pane      = self.wTree.get_widget("main_pane")

        #Be sure that we are reorderable (not needed normaly)
        self.task_tview.set_reorderable(True)
        
        #The menu items widget
        self.menu_view_workview = self.wTree.get_widget("view_workview")
        
        #The buttons
        self.toggle_workview = self.wTree.get_widget("workview_toggle")
        self.quickadd_entry = self.wTree.get_widget("quickadd_field")
        
        #Set the tooltip for the toolbar button
        self.toggle_workview.set_tooltip_text("Toggle the work view")
        
        #The panes
        self.sidebar       = self.wTree.get_widget("sidebar")
        self.closed_pane   = self.wTree.get_widget("closed_pane")
        self.toolbar       = self.wTree.get_widget("task_tb")
        self.quickadd_pane = self.wTree.get_widget("quickadd_pane")
               
        #The tid that will be deleted
        self.tid_todelete = None
        
        #This is the list of tasks that are already opened in an editor
        #of course it's empty right now
        self.opened_task = {}
        
        #Variables used during drag-n-drop
        self.drag_sources = []
        self.path_source = None
        self.path_target = None
        self.tid_tomove = None
        self.tid_source_parent = None
        self.tid_target_parent = None
        
        #setting the default
        self.menu_view_workview.set_active(WORKVIEW)
        self.wTree.get_widget("view_sidebar").set_active(SIDEBAR)
        self.wTree.get_widget("view_closed").set_active(CLOSED_PANE)
        self.wTree.get_widget("view_toolbar").set_active(TOOLBAR)
        self.wTree.get_widget("view_quickadd").set_active(QUICKADD_PANE)
        self.priv["bg_color_enable"] = True
    
        #connecting the refresh signal from the requester
        self.lock = threading.Lock()
        self.req.connect("refresh",self.do_refresh)
        
        agr = gtk.AccelGroup()
        self.wTree.get_widget("MainWindow").add_accel_group(agr)

        # define accelerator keys
        view_sidebar = self.wTree.get_widget("view_sidebar")
        key, mod = gtk.accelerator_parse("F9")
        view_sidebar.add_accelerator("activate", agr, key, mod, gtk.ACCEL_VISIBLE)

        file_quit = self.wTree.get_widget("file_quit")
        key, mod = gtk.accelerator_parse("<Control>q")
        file_quit.add_accelerator("activate", agr, key, mod, gtk.ACCEL_VISIBLE)

        edit_undo = self.wTree.get_widget("edit_undo")
        key, mod = gtk.accelerator_parse("<Control>z")
        edit_undo.add_accelerator("activate", agr, key, mod, gtk.ACCEL_VISIBLE)

        edit_redo = self.wTree.get_widget("edit_redo")
        key, mod = gtk.accelerator_parse("<Control>y")
        edit_redo.add_accelerator("activate", agr, key, mod, gtk.ACCEL_VISIBLE)

        new_task_mi = self.wTree.get_widget("new_task_mi")
        key, mod = gtk.accelerator_parse("<Control>n")
        new_task_mi.add_accelerator("activate", agr, key, mod, gtk.ACCEL_VISIBLE)
        
        new_subtask_mi = self.wTree.get_widget("new_subtask_mi")
        key, mod = gtk.accelerator_parse("<Control><Shift>n")
        new_subtask_mi.add_accelerator("activate", agr, key, mod, gtk.ACCEL_VISIBLE)
        
        edit_button = self.wTree.get_widget("edit_b")
        key, mod = gtk.accelerator_parse("<Control>e")
        edit_button.add_accelerator("clicked", agr, key, mod, gtk.ACCEL_VISIBLE)
<<<<<<< HEAD

        quickadd_field = self.wTree.get_widget('quickadd_field')
        key, mod = gtk.accelerator_parse('<Control>l')
        quickadd_field.add_accelerator(
            'grab-focus', agr, key, mod, gtk.ACCEL_VISIBLE)

        mark_done_mi = self.wTree.get_widget('mark_done_mi')
        key, mod = gtk.accelerator_parse('<Control>d')
        mark_done_mi.add_accelerator(
            'activate', agr, key, mod, gtk.ACCEL_VISIBLE)

        task_dismiss = self.wTree.get_widget('task_dismiss')
        key, mod = gtk.accelerator_parse('<Control>i')
        task_dismiss.add_accelerator(
            'activate', agr, key, mod, gtk.ACCEL_VISIBLE)


=======
        
        # plugins - Init
        self.pengine = PluginEngine(GTG.PLUGIN_DIR)
        # loads the plugins in the plugin dir
        self.plugins = self.pengine.LoadPlugins()
        
        # checks the conf for user settings
        if self.config.has_key("plugins"):
            if self.config["plugins"].has_key("enabled"):
                plugins_enabled = self.config["plugins"]["enabled"]
                for p in self.plugins:
                    if p['name'] in plugins_enabled:
                        p['state'] = True
                    
            if self.config["plugins"].has_key("disabled"):
                plugins_disabled = self.config["plugins"]["disabled"]
                for p in self.plugins:    
                    if p['name'] in plugins_disabled:
                        p['state'] = False
        
        # initializes the plugin api class
        self.plugin_api = PluginAPI(self.pengine, self.window, self.wTree, self.req)
        # initializes and activates each plugin (that is enabled)
        self.pengine.activatePlugins(self.plugins, self.plugin_api)
        
>>>>>>> 9d3048b7
    def __restore_state_from_conf(self):
        
        # Extract state from configuration dictionary
        if not self.config.has_key("browser"): return
        
        if self.config["browser"].has_key("width") and \
           self.config["browser"].has_key("height"):
               
            width  = int(self.config["browser"]["width"])
            height = int(self.config["browser"]["height"])
            self.window.resize(width, height)
   
        if self.config["browser"].has_key("x_pos") and \
           self.config["browser"].has_key("y_pos"):
               
            xpos   = int(self.config["browser"]["x_pos"])
            ypos   = int(self.config["browser"]["y_pos"])
            self.window.move   (xpos, ypos)
            
        if self.config["browser"].has_key("tag_pane"):
            tag_pane         = eval(self.config["browser"]["tag_pane"])
            if not tag_pane:
                self.wTree.get_widget("view_sidebar").set_active(False)
                self.sidebar.hide()
            else:
                self.wTree.get_widget("view_sidebar").set_active(True)
                self.sidebar.show()

                
        if self.config["browser"].has_key("closed_task_pane"):
            closed_task_pane = eval(self.config["browser"]["closed_task_pane"])
            if not closed_task_pane :
                self.closed_pane.hide()
                self.wTree.get_widget("view_closed").set_active(False)
            else:
                self.closed_pane.show()
                self.wTree.get_widget("view_closed").set_active(True)

        if self.config["browser"].has_key("ctask_pane_height"):
            ctask_pane_height = eval(self.config["browser"]["ctask_pane_height"])
            self.wTree.get_widget("vpaned1").set_position(ctask_pane_height)
            
        if self.config["browser"].has_key("toolbar"):
            toolbar    = eval(self.config["browser"]["toolbar"])
            if not toolbar    :
                self.toolbar.hide()
                self.wTree.get_widget("view_toolbar").set_active(False)
                
        if self.config["browser"].has_key("quick_add"):
            quickadd_pane    = eval(self.config["browser"]["quick_add"])
            if not quickadd_pane    :
                self.quickadd_pane.hide()
                self.wTree.get_widget("view_quickadd").set_active(False)
                
                
        if self.config["browser"].has_key("bg_color_enable"):
            bgcol_enable = eval(self.config["browser"]["bg_color_enable"])
            self.priv["bg_color_enable"] = bgcol_enable
            self.wTree.get_widget("bgcol_enable").set_active(bgcol_enable)
            
        if self.config["browser"].has_key("collapsed_tasks"):
            self.priv["collapsed_tid"] = self.config["browser"]["collapsed_tasks"]
            
        if self.config["browser"].has_key("tasklist_sort"):
            col_id, order = self.config["browser"]["tasklist_sort"]
            self.priv["sort_column"] = col_id
            try:
                col_id, order = int(col_id), int(order)
                sort_col = self.priv["tasklist"]["columns"][col_id]
                self.priv["tasklist"]["sort_column"] = sort_col
                if order == 0 : self.priv["tasklist"]["sort_order"] = gtk.SORT_ASCENDING
                if order == 1 : self.priv["tasklist"]["sort_order"] = gtk.SORT_DESCENDING
            except:
                print "Invalid configuration for sorting columns"

        if self.config["browser"].has_key("view"):
            view = self.config["browser"]["view"]
            if view == "workview": self.do_toggle_workview()
            
        if self.config["browser"].has_key("experimental_notes") :
            self.notes = eval(self.config["browser"]["experimental_notes"])
            if self.notes :
                self.note_toggle.show()
                self.new_note_button.show()
            else :
                self.note_toggle.hide()
                self.new_note_button.hide()
            

    def on_move(self, widget, data): #pylint: disable-msg=W0613
        xpos, ypos = self.window.get_position()
        self.priv["window_xpos"] = xpos
        self.priv["window_ypos"] = ypos

    def on_size_allocate(self, widget, data): #pylint: disable-msg=W0613
        width, height = self.window.get_size()
        self.priv["window_width"]  = width
        self.priv["window_height"] = height
        
    def on_delete(self, widget, user_data): #pylint: disable-msg=W0613
        
        # Save expanded rows
        self.task_ts.foreach(self.update_collapsed_row, None)
        
        # Cleanup collapsed row list
        for tid in self.priv["collapsed_tid"]:
            if not self.req.has_task(tid): self.priv["collapsed_tid"].remove(tid)
        
        # Get configuration values
        tag_sidebar     = self.sidebar.get_property("visible")
        closed_pane     = self.closed_pane.get_property("visible")
        toolbar         = self.toolbar.get_property("visible")
        quickadd_pane   = self.quickadd_pane.get_property("visible")
        #task_tv_sort_id = self.task_ts.get_sort_column_id()
        sort_column     = self.priv["tasklist"]["sort_column"]
        sort_order      = self.priv["tasklist"]["sort_order"]
        closed_pane_height = self.wTree.get_widget("vpaned1").get_position()
        
        if self.workview : view = "workview"
        else             : view = "default"

        # Populate configuration dictionary
        self.config["browser"] = {}
        self.config["browser"]["width"]             = self.priv["window_width"]
        self.config["browser"]["height"]            = self.priv["window_height"]
        self.config["browser"]["x_pos"]             = self.priv["window_xpos"]
        self.config["browser"]["y_pos"]             = self.priv["window_ypos"]
        self.config["browser"]["tag_pane"]          = tag_sidebar
        self.config["browser"]["closed_task_pane"]  = closed_pane
        self.config["browser"]["ctask_pane_height"] = closed_pane_height
        self.config["browser"]["toolbar"]           = toolbar
        self.config["browser"]["quick_add"]         = quickadd_pane
        self.config["browser"]["bg_color_enable"]   = self.priv["bg_color_enable"]
        self.config["browser"]["collapsed_tasks"]   = self.priv["collapsed_tid"]
        if   sort_column is not None and sort_order == gtk.SORT_ASCENDING :
            sort_col_id = self.priv["tasklist"]["columns"].index(sort_column)
            self.config["browser"]["tasklist_sort"]  = [sort_col_id, 0]
        elif sort_column is not None and sort_order == gtk.SORT_DESCENDING :
            sort_col_id = self.priv["tasklist"]["columns"].index(sort_column)
            self.config["browser"]["tasklist_sort"]  = [sort_col_id, 1]
        self.config["browser"]["view"]              = view
        if self.notes :
            self.config["browser"]["experimental_notes"] = True
        
        # adds the plugin settings to the conf
        self.config["plugins"] = {}
        self.config["plugins"]["disabled"] = self.pengine.disabledPlugins(self.plugins)
        self.config["plugins"]["enabled"] = self.pengine.enabledPlugins(self.plugins)
 
    def main(self):
        #Here we will define the main TaskList interface
        gobject.threads_init()
        
        #The tags treeview
        self.__create_tags_tview()
        self.tag_tview.set_model(self.tag_ts)
   
        #The Active tasks treeview
        self.__create_task_tview()
        self.task_tview.set_model(self.task_ts)
     
        #The done/dismissed taks treeview
        self.__create_closed_tasks_tview()
        self.taskdone_tview.set_model(self.taskdone_ts)
        
        #The treeview for notes
        self.__create_note_tview()
        self.note_tview.set_model(self.note_ts)
                
        #put the content in those treeviews
        self.do_refresh()
        
        selection = self.task_tview.get_selection()
        selection.connect("changed",self.task_cursor_changed)
        closed_selection = self.taskdone_tview.get_selection()
        closed_selection.connect("changed",self.taskdone_cursor_changed)
        note_selection = self.note_tview.get_selection()
        note_selection.connect("changed",self.note_cursor_changed)
        
        
        # Restore state from config
        self.__restore_state_from_conf()
        self.window.show()
        
        gtk.main()
        return 0

    def on_about_clicked(self, widget): #pylint: disable-msg=W0613
        self.about.show()

    def on_about_close(self, widget, response): #pylint: disable-msg=W0613
        self.about.hide()

    def on_colorchooser_activate(self,widget) : #pylint: disable-msg=W0613
        #TODO : Color chooser should be refactorized in its own class
        #Well, in fact we should have a TagPropertiesEditor (like for project)
        #Also, color change should be immediate. There's no reason for a Ok/Cancel
        wTree = gtk.glade.XML(self.gladefile, "ColorChooser") 
        #Create our dictionay and connect it
        dic = {
                "on_color_response" : self.on_color_response
              }
        wTree.signal_autoconnect(dic)
        window = wTree.get_widget("ColorChooser")
	# Get previous color
        tags,notag_only = self.get_selected_tags() #pylint: disable-msg=W0612
        if len(tags) == 1:
                color = tags[0].get_attribute("color")
                if color != None:
			colorspec = gtk.gdk.Color(color)
			colorsel = window.colorsel
			colorsel.set_previous_color(colorspec)
			colorsel.set_current_color(colorspec)
        window.show()

    def on_color_response(self,widget,response) :
        #the OK button return -5. Don't ask me why.
        if response == -5 :
            colorsel = widget.colorsel
            gtkcolor = colorsel.get_current_color()
            strcolor = gtk.color_selection_palette_to_string([gtkcolor])
            tags,notag_only = self.get_selected_tags() #pylint: disable-msg=W0612
            for t in tags :
                t.set_attribute("color",strcolor)
        self.do_refresh()
        widget.destroy()
    
    def on_workview_toggled(self,widget) : #pylint: disable-msg=W0613
        self.do_toggle_workview()
    
    def do_toggle_workview(self):
        #We have to be careful here to avoid a loop of signals
        #menu_state   = self.menu_view_workview.get_active()
        #button_state = self.toggle_workview.get_active()
        #We cannot have note and workview at the same time
        if not self.workview and self.note_toggle.get_active() :
            self.note_toggle.set_active(False)
        #We do something only if both widget are in different state
        tobeset = not self.workview
        self.menu_view_workview.set_active(tobeset)
        self.toggle_workview.set_active(tobeset)
        self.workview = tobeset
        self.do_refresh()

    def on_sidebar_toggled(self,widget) :
        view_sidebar = self.wTree.get_widget("view_sidebar")
        if self.sidebar.get_property("visible"):
            view_sidebar.set_active(False)
            self.sidebar.hide()
        else :
            view_sidebar.set_active(True)
            self.sidebar.show()
            
    def on_note_toggled(self,widget) :
        self.noteview = not self.noteview
        workview_state = self.toggle_workview.get_active()
        if workview_state :
            self.toggle_workview.set_active(False)
        self.do_refresh()
    
    def on_closed_toggled(self,widget) :
        if widget.get_active() :
            self.closed_pane.show()
        else :
            self.closed_pane.hide()

    def on_bg_color_toggled(self,widget) :
        if widget.get_active() :
            self.priv["bg_color_enable"] = True
        else :
            self.priv["bg_color_enable"] = False
        self.do_refresh()
            
    def on_toolbar_toggled(self,widget) :
        if widget.get_active() :
            self.toolbar.show()
        else :
            self.toolbar.hide()

    def toggle_quickadd(self,widget) :
        if widget.get_active() :
            self.quickadd_pane.show()
        else :
            self.quickadd_pane.hide()
    
    def canonical_date(self, arg) :
        """
        Transform "arg" in a valid yyyy-mm-dd date or return None.
        "arg" can be a yyyy-mm-dd, yyyymmdd, mmdd, today or a weekday name.
        """
        day_names_en = ["monday", "tuesday", "wednesday", "thursday",
                        "friday", "saturday", "sunday"]
        day_names = [_("monday"), _("tuesday"), _("wednesday"),
                     _("thursday"), _("friday"), _("saturday"),
                     _("sunday")]
        if re.match(r'\d{4}-\d{2}-\d{2}', arg) :
            date = arg
        elif arg.isdigit() :
            if len(arg) == 8 :
                date = "%s-%s-%s" % (arg[:4],arg[4:6],arg[6:])
            elif len(arg) == 4 :
                year = datetime.date.today().year
                date = "%i-%s-%s" % (year,arg[:2],arg[2:])
        elif arg.lower() == "today" or arg.lower() == _("today"):
            today = datetime.date.today()
            year = today.year
            month = today.month
            day = today.day
            date = "%i-%i-%i" % (year,month,day)
        elif arg.lower() == "tomorrow" or\
          arg.lower() == _("tomorrow") :
            today = datetime.date.today()
            tomorrow = today + datetime.timedelta(days=1)
            year = tomorrow.year
            month = tomorrow.month
            day = tomorrow.day
            date = "%i-%i-%i" % (year,month,day)
        elif arg.lower() in day_names_en or arg.lower() in day_names:
            today = datetime.date.today()
            today_day = today.weekday()
            if arg.lower() in day_names_en :
                arg_day = day_names_en.index(arg)
            else :
                arg_day = day_names.index(arg)
            if arg_day > today_day :
                delta = datetime.timedelta(days = arg_day-today_day)
            else :
                delta = datetime.timedelta(days = arg_day-today_day+7)
            next_date = today + delta
            year = next_date.year
            month = next_date.month
            day = next_date.day
            date = "%i-%i-%i" % (year,month,day)
        else :
            return None
        if self.is_date_valid(date) :
            return date
        else :
            return None
    
    def is_date_valid(self, fulldate) :
        """
        Return True if the date exists. False else.
        "fulldate" is yyyy-mm-dd
        """
        splited_date = fulldate.split("-")
        if len(splited_date) != 3 :
            return False
        year,month,day = splited_date
        try :
            date = datetime.date(int(year),int(month),int(day))
        except ValueError :
            return False
        else :
            return True
    
    def quickadd(self,widget) : #pylint: disable-msg=W0613
        text = self.quickadd_entry.get_text()
        due_date = None
        defer_date = None
        if text :
            tags,notagonly = self.get_selected_tags() #pylint: disable-msg=W0612
            # Get tags in the title
            for match in re.findall(r'[\s](@[^@,\s]+)',text) :
                tags.append(GTG.core.tagstore.Tag(match))
                # Remove the @
                #text =text.replace(match,match[1:],1)
            # Get attributes
            regexp = r'([\s]*)([a-zA-Z0-9_-]+):([^\s]+)'
            for spaces,attribute, args in re.findall(regexp, text) :
                valid_attribute = True
                if attribute.lower() == "tags" or attribute.lower() == _("tags"):
                    for tag in args.split(",") :
                        tags.append(GTG.core.tagstore.Tag("@"+tag))
                elif attribute.lower() == "defer" or attribute.lower() == _("defer"):
                    defer_date = self.canonical_date(args)
                    if defer_date is None :
                        valid_attribute = False
                elif attribute.lower() == "due" or attribute.lower() == _("due"):
                    due_date = self.canonical_date(args)
                    if due_date is None :
                        valid_attribute = False
                else :
                    # attribute is unknown
                    valid_attribute = False
                if valid_attribute :
                    # if the command is valid we have to remove it
                    # from the task title
                    text = text.replace("%s%s:%s" % (spaces,attribute,args), "")
            # Create the new task
            task = self.req.new_task(tags=tags,newtask=True)
            if text != "" :
                task.set_title(text)
            if not due_date is None :
                task.set_due_date(due_date)
            if not defer_date is None :
                task.set_start_date(defer_date)
            id_toselect = task.get_id()
            #############
            self.quickadd_entry.set_text('')
            # Refresh the treeview
            self.do_refresh(toselect=id_toselect)
            #self.select_task(id_toselect)
            
    #This works only in the main task_tview
    #If it cannot find the requested task, nothing is selected
    def select_task(self,id_toselect) :
        #We will loop over all task_tview element to find the newly added one
        model = self.task_tview.get_model()
        tempit = model.get_iter_first()
        it = None
        while (tempit and not it) :
            if tempit :
                tid = model.get_value(tempit, 0)
                if tid == id_toselect :
                    it = tempit
            #First we try to see if there is child task
            tempit2 = model.iter_children(tempit)
            #if no children, then take the tasks on the same level
            if not tempit2 :
                tempit2 = model.iter_next(tempit)
            #if no task on the same level, go back to the parent
            #and then to the next task on the parent level
            if not tempit2 :
                tempit2 = model.iter_parent(tempit)
                if tempit2 :
                    tempit2 = model.iter_next(tempit2)
            tempit = tempit2
        if it :
            selection = self.task_tview.get_selection() 
            selection.select_iter(it)

    
    
    def do_refresh(self,sender=None,param=None,toselect=None) : #pylint: disable-msg=W0613
        #We ask to do the refresh in a gtk thread
        #We use a lock_lock like described in 
        #http://ploum.frimouvy.org/?202-the-signals-and-threads-flying-circus
        if self.refresh_lock_lock.acquire(False) :
            gobject.idle_add(self.refresh_tb,sender,toselect)
        #If we have something toselect, we cannot skip the refresh
        elif toselect :
            gobject.idle_add(self.select_task,toselect)

    #If a task asked for the refresh, we don't refresh it to avoid a loop
    #New use refresh_tb directly, use "do_refresh"
    def refresh_tb(self,fromtask=None,toselect=None):
        self.refresh_lock.acquire()
        try :
            self.refresh_lock_lock.release()
            current_pane = self.main_pane.get_child()
            if self.noteview :
                if current_pane == self.task_tview :
                    self.main_pane.remove(current_pane)
                    self.main_pane.add(self.note_tview)
                self.refresh_note()
            else :
                if current_pane == self.note_tview :
                    self.main_pane.remove(current_pane)
                    self.main_pane.add(self.task_tview)
                self.refresh_list(toselect=toselect)
            self.refresh_closed()
            self.refresh_tags()
            #Refreshing the opened editors
            for uid in self.opened_task :
                if uid != fromtask :
                    self.opened_task[uid].refresh_editor()
        finally :
            self.refresh_lock.release()


    #We refresh the tag list. Not needed very often
    def refresh_tags(self) :
        select = self.tag_tview.get_selection()
        t_path = None
        if select :
            t_model,t_path = select.get_selected_rows() #pylint: disable-msg=W0612
        self.tag_ts.clear()
        alltag       = self.req.get_alltag_tag()
        notag        = self.req.get_notag_tag()
        if self.workview :
            count_all_task = len(self.req.get_active_tasks_list(workable=True))
            count_no_tags  = len(self.req.get_active_tasks_list(notag_only=True,\
                                                                workable=True))
        else :
            count_all_task = len(self.req.get_tasks_list(started_only=False))
            count_no_tags  = len(self.req.get_tasks_list(notag_only=True,\
                                                         started_only=False))
            
        self.tag_ts.append([alltag,None,_("<span weight=\"bold\">All tags</span>"),str(count_all_task),False])
        self.tag_ts.append([notag,None,_("<span weight=\"bold\">Tasks without tags</span>"),str(count_no_tags),False])
        self.tag_ts.append([None,None,"","",True])

        tags = self.req.get_used_tags()
        
        tags.sort(cmp=lambda x,y: cmp(x.get_name().lower(),y.get_name().lower()))

        for tag in tags:
            color = tag.get_attribute("color")
            if self.workview :
                count = len(self.req.get_active_tasks_list(tags=[tag],workable=True))
            else :
                count = len(self.req.get_tasks_list(started_only=False,tags=[tag]))
            #We display the tags without the "@" (but we could)
            if count != 0:
                self.tag_ts.append([tag,color,tag.get_name()[1:], str(count), False])
            
        #We reselect the selected tag
        if t_path :
            for i in t_path :
                self.tag_tview.get_selection().select_path(i)

    def tag_separator_filter(self, model, itera, user_data=None):#pylint: disable-msg=W0613
        return model.get_value(itera, self.TAGS_MODEL_SEP)
        
    def update_collapsed_row(self, model, path, itera, user_data): #pylint: disable-msg=W0613
        """Build a list of task that must showed as collapsed in Treeview"""
        tid = self.task_ts.get_value(itera,0)
        # Remove expanded rows
        if   self.task_ts.iter_has_child(itera) and \
             self.task_tview.row_expanded(path) and \
             tid in self.priv["collapsed_tid"]:

            self.priv["collapsed_tid"].remove(tid)

        # Append collapsed rows
        elif self.task_ts.iter_has_child(itera)     and \
             not self.task_tview.row_expanded(path) and \
             tid not in self.priv["collapsed_tid"]:

            self.priv["collapsed_tid"].append(tid)

        return False # Return False or the TreeModel.foreach() function ends
                    
    def restore_collapsed(self,treeview,path,data) :
        itera = self.task_ts.get_iter(path)
        tid   = self.task_ts.get_value(itera,0)
        if tid in self.priv["collapsed_tid"] :
            treeview.collapse_row(path)
        
    #refresh list build/refresh your TreeStore of task
    #to keep it in sync with your self.projects   
    def refresh_list(self,a=None,toselect=None) : #pylint: disable-msg=W0613
        
        # Save collapsed rows
        self.task_ts.foreach(self.update_collapsed_row, None)
        
        #selected tasks :
        selected_uid = self.get_selected_task(self.task_tview)
        tselect = self.task_tview.get_selection()
        t_path = None
        if tselect :
            t_model,t_path = tselect.get_selected_rows() #pylint: disable-msg=W0612
            
        #Scroll position :
        vscroll_value = self.task_tview.get_vadjustment().get_value()
        hscroll_value = self.task_tview.get_hadjustment().get_value()    
        
        #to refresh the list we build a new treestore then replace the existing
        new_taskts = treetools.new_task_ts(dnd_func=self.row_dragndrop)
        tag_list,notag_only = self.get_selected_tags()
        nbr_of_tasks = 0
        
        #We build the active tasks pane
        if self.workview :
            tasks = self.req.get_active_tasks_list(tags=tag_list,\
                        notag_only=notag_only,workable=True, started_only=False)
            for tid in tasks :
                self.add_task_tree_to_list(new_taskts,tid,None,selected_uid,\
                                                        treeview=False)
            nbr_of_tasks = len(tasks)
                            
        else :
            #building the classical treeview
            active_root_tasks = self.req.get_active_tasks_list(tags=tag_list,\
                            notag_only=notag_only, is_root=True, started_only=False)
            active_tasks = self.req.get_active_tasks_list(tags=tag_list,\
                            notag_only=notag_only, is_root=False, started_only=False)
            for tid in active_root_tasks :
                self.add_task_tree_to_list(new_taskts, tid, None,\
                                selected_uid,active_tasks=active_tasks)
            nbr_of_tasks = len(active_tasks)
            
        #Set the title of the window :
        if nbr_of_tasks == 0 :
            parenthesis = _("(no active tasks)")
        elif nbr_of_tasks == 1 :
            parenthesis = _("(1 active task)")
        else :
            parenthesis = "(%s active tasks)"%nbr_of_tasks
        self.window.set_title("Getting Things GNOME! %s"%parenthesis)
        self.task_tview.set_model(new_taskts)
        self.task_ts = new_taskts
        #We expand all the we close the tasks who were not saved as "expanded"
        self.task_tview.expand_all()
        self.task_tview.map_expanded_rows(self.restore_collapsed,None)
        # Restore sorting
        if not self.noteview :
            if self.priv["tasklist"].has_key("sort_column") and \
               self.priv["tasklist"].has_key("sort_order")      :
                if self.priv["tasklist"]["sort_column"] is not None and \
                   self.priv["tasklist"]["sort_order"]  is not None     :
                    self.sort_tasklist_rows(self.priv["tasklist"]["sort_column"], \
                                            self.priv["tasklist"]["sort_order"])
        #We reselect the selected tasks
        if toselect :
            self.select_task(toselect)
        elif t_path :
            selection = self.task_tview.get_selection()
            for i in t_path :
                selection.select_path(i)
                
        #scroll position
        #We have to call that in another thread, else it will not work
        def restore_vscroll(old_position) :
            vadjust = self.task_tview.get_vadjustment()
            #We ensure that we will not scroll out of the window
            #It was bug #331285
            vscroll = min(old_position,(vadjust.upper - vadjust.page_size))
            vadjust.set_value(vscroll)
        def restore_hscroll(old_position) :
            hadjust = self.task_tview.get_hadjustment()
            hscroll = min(old_position,(hadjust.upper - hadjust.page_size))
            hadjust.set_value(hscroll)
        gobject.idle_add(restore_vscroll,vscroll_value)
        gobject.idle_add(restore_hscroll,hscroll_value)

    #Refresh the closed tasks pane
    def refresh_closed(self) :
        #We build the closed tasks pane
        dselect = self.taskdone_tview.get_selection()
        d_path = None
        if dselect :
            d_model,d_path = dselect.get_selected_rows() #pylint: disable-msg=W0612
        #We empty the pane
        self.taskdone_ts.clear()
        #We rebuild it
        tag_list,notag_only = self.get_selected_tags()
        closed_tasks = self.req.get_closed_tasks_list(tags=tag_list,\
                                                    notag_only=notag_only)
        for tid in closed_tasks :
            t              = self.req.get_task(tid)
            title_str      = saxutils.escape(t.get_title())
            closeddate     = t.get_closed_date()
            closeddate_str = closeddate
            tags           = t.get_tags()
            if self.priv["bg_color_enable"] and t.has_tags() :
                my_color = colors.background_color(t.get_tags())
            else:
                my_color = None
            if t.get_status() == "Dismiss":
                title_str      = "<span color=\"#AAAAAA\">%s</span>" % title_str
                closeddate_str = "<span color=\"#AAAAAA\">%s</span>" % closeddate
            self.taskdone_ts.append(None,[tid,t.get_color(),title_str,closeddate,closeddate_str,my_color,tags])
        closed_selection = self.taskdone_tview.get_selection()
        if d_path :
            for i in d_path :
                closed_selection.select_path(i)
        self.taskdone_ts.set_sort_column_id(self.CTASKS_MODEL_DDATE, gtk.SORT_DESCENDING)
        
    #Refresh the notes pane
    def refresh_note(self) :
        #We build the notes pane
        dselect = self.note_tview.get_selection()
        d_path = None
        if dselect :
            d_model,d_path = dselect.get_selected_rows() #pylint: disable-msg=W0612
        #We empty the pane
        self.note_ts.clear()
        #We rebuild it
        tag_list,notag_only = self.get_selected_tags()
        notes = self.req.get_notes_list(tags=tag_list, notag_only=notag_only)
        for tid in notes :
            t              = self.req.get_task(tid)
            title_str      = saxutils.escape(t.get_title())
            self.note_ts.append(None,[tid,t.get_color(),title_str])
        note_selection = self.note_tview.get_selection()
        if d_path :
            for i in d_path :
                note_selection.select_path(i)
        #self.note_ts.set_sort_column_id(self.CTASKS_MODEL_DDATE, gtk.SORT_DESCENDING)
                
    #Add tasks to a treeview. If treeview is False, it becomes a flat list
    def add_task_tree_to_list(self, tree_store, tid, parent, selected_uid=None,\
                                        active_tasks=[], treeview=True):
        task     = self.req.get_task(tid)
        st_count = self.__count_tasks_rec(task, active_tasks)
        if selected_uid and selected_uid == tid :
            # Temporarily disabled
            #title = self.__build_task_title(task,extended=True)
            title_str = self.__build_task_title(task, st_count, extended=False)
        else :
            title_str = self.__build_task_title(task, st_count, extended=False)
    

        # Extract data
        title       = saxutils.escape(task.get_title()) 
        duedate_str = task.get_due_date()
        left_str    = task.get_days_left()
        tags        = task.get_tags()
        if self.priv["bg_color_enable"] :
            my_color = colors.background_color(tags)
        else:
            my_color = None
        
        if not parent and len(task.get_subtasks()) == 0:
            itera = tree_store.get_iter_first()
            my_row = tree_store.insert_before(None, itera, row=[tid,title,title_str,duedate_str,left_str,tags,my_color])
        else:
            #None should be "parent" but crashing with thread
            my_row = tree_store.append(parent,\
                        [tid,title,title_str,duedate_str,left_str,tags,my_color])
        #If treeview, we add add the active childs
        if treeview :
            for c in task.get_subtasks():
                cid = c.get_id()
                if cid in active_tasks:
                    #None should be cid
                    self.add_task_tree_to_list(tree_store, cid, my_row,selected_uid,\
                                        active_tasks=active_tasks)
    
    #This function is called when the selection change in the closed task view
    #It will displays the selected task differently           
    def taskdone_cursor_changed(self,selection=None) :
        #We unselect all in the active task view
        #Only if something is selected in the closed task list
        #And we change the status of the Done/dismiss button
        self.donebutton.set_icon_name("gtg-task-done")
        self.dismissbutton.set_icon_name("gtg-task-dismiss")
        if selection.count_selected_rows() > 0 :
            tid = self.get_selected_task(self.taskdone_tview)
            task = self.req.get_task(tid)
            self.task_tview.get_selection().unselect_all()
            self.note_tview.get_selection().unselect_all()
            if task.get_status() == "Dismiss" :
                self.wTree.get_widget("ctcm_mark_as_not_done").set_sensitive(False)
                self.wTree.get_widget("ctcm_undismiss").set_sensitive(True)
                self.dismissbutton.set_label(GnomeConfig.MARK_UNDISMISS)
                self.donebutton.set_label(GnomeConfig.MARK_DONE)
                self.donebutton.set_tooltip_text(GnomeConfig.MARK_DONE_TOOLTIP)
                self.dismissbutton.set_icon_name("gtg-task-undismiss")
                self.dismissbutton.set_tooltip_text(GnomeConfig.MARK_UNDISMISS_TOOLTIP)
#                self.editbutton.connect('clicked', self.on_edit_done_task)
#                self.edit_mi.connect('activate', self.on_edit_done_task)
            else :
                self.wTree.get_widget("ctcm_mark_as_not_done").set_sensitive(True)
                self.wTree.get_widget("ctcm_undismiss").set_sensitive(False)
                self.donebutton.set_label(GnomeConfig.MARK_UNDONE)
                self.donebutton.set_tooltip_text(GnomeConfig.MARK_UNDONE_TOOLTIP)
                self.dismissbutton.set_label(GnomeConfig.MARK_DISMISS)
                self.dismissbutton.set_tooltip_text(GnomeConfig.MARK_DISMISS_TOOLTIP)
                self.donebutton.set_icon_name("gtg-task-undone")
#                self.editbutton.connect('clicked', self.on_edit_active_task)
#                self.edit_mi.connect('activate', self.on_edit_active_task)
                
    #This function is called when the selection change in the active task view
    #It will displays the selected task differently
    def task_cursor_changed(self,selection=None) :
        #We unselect all in the closed task view
        #Only if something is selected in the active task list
        self.donebutton.set_icon_name("gtg-task-done")
        self.dismissbutton.set_icon_name("gtg-task-dismiss")
        if selection.count_selected_rows() > 0 :
            self.taskdone_tview.get_selection().unselect_all()
            self.note_tview.get_selection().unselect_all()
            self.donebutton.set_label(GnomeConfig.MARK_DONE)
            self.donebutton.set_tooltip_text(GnomeConfig.MARK_DONE_TOOLTIP)
            self.dismissbutton.set_label(GnomeConfig.MARK_DISMISS)
        #We reset the previously selected task
        if self.selected_rows and self.task_ts.iter_is_valid(self.selected_rows):
            tid = self.task_ts.get_value(self.selected_rows, self.TASK_MODEL_OBJ)
            task = self.req.get_task(tid)
            title = self.__build_task_title(task,extended=False)
            self.task_ts.set_value(self.selected_rows,self.TASK_MODEL_TITLE,title)
        #We change the selection title
        #if selection :
            #ts,itera = selection.get_selected() #pylint: disable-msg=W0612
            #if itera and self.task_ts.iter_is_valid(itera) :
                #tid = self.task_ts.get_value(itera, self.TASK_MODEL_OBJ)
                #task = self.req.get_task(tid)
                #self.selected_rows = itera
                # Extended title is temporarily disabled
                #title = self.__build_task_title(task,extended=True)
                #title = self.__build_task_title(task,extended=False)
                #self.task_ts.set_value(self.selected_rows,self.TASK_MODEL_TITLE,title)
                
    def note_cursor_changed(self,selection=None) :
        #We unselect all in the closed task view
        #Only if something is selected in the active task list
        if selection.count_selected_rows() > 0 :
            self.taskdone_tview.get_selection().unselect_all()
            self.task_tview.get_selection().unselect_all()

    def __count_tasks_rec(self, my_task, active_tasks):
        count = 0
        for t in my_task.get_subtasks():
            if t.get_id() in active_tasks:
                if len(t.get_subtasks()) != 0:
                    count = count + 1 + self.__count_tasks_rec(t, active_tasks)
                else:
                    count = count + 1
        return count
    
    def __build_task_title(self,task,count,extended=False):
        simple_title = saxutils.escape(task.get_title())
        if extended :
            excerpt = task.get_excerpt(lines=2)
            if excerpt.strip() != "" :
                title   = "<b><big>%s</big></b>\n<small>%s</small>" %(simple_title,excerpt)
            else : 
                title   = "<b><big>%s</big></b>" %simple_title 
        else :
            if (not self.workview):
                if count == 0:
                    title = "<span>%s</span>" % (simple_title )
                else:
                    title = "<span>%s (%s)</span>" % (simple_title , count )
            else:
                title = simple_title 
        return title

    #If a Task editor is already opened for a given task, we present it
    #Else, we create a new one.
    def open_task(self,uid) :
        t = self.req.get_task(uid)
        if self.opened_task.has_key(uid) :
            self.opened_task[uid].present()
        else :
            tv = TaskEditor(self.req,t,self.plugins,self.do_refresh,self.on_delete_task,
                            self.close_task,self.open_task,self.get_tasktitle,
                            notes=self.notes)
            #registering as opened
            self.opened_task[uid] = tv
            
    def get_tasktitle(self,tid) :
        task = self.req.get_task(tid)
        return task.get_title()
    
    #When an editor is closed, it should deregister itself
    def close_task(self,tid) :
        if self.opened_task.has_key(tid) :
            del self.opened_task[tid]

    def on_tag_treeview_button_press_event(self,treeview,event) :
        if event.button == 3:
            x = int(event.x)
            y = int(event.y)
            time = event.time
            pthinfo = treeview.get_path_at_pos(x, y)
            if pthinfo is not None:
                path, col, cellx, celly = pthinfo #pylint: disable-msg=W0612
                treeview.grab_focus()
                treeview.set_cursor(path, col, 0)
                selected_tags = self.get_selected_tags()[0]
                if len(selected_tags) > 0:
                    # Then we are looking at single, normal tag rather than
                    # the special 'All tags' or 'Tasks without tags'. We only
                    # want to popup the menu for normal tags.
                    display_in_workview_item = self.tagpopup.get_children()[1]
                    selected_tag = selected_tags[0]
                    nonworkview = selected_tag.get_attribute("nonworkview")
                    # We must invert because the tagstore has "True" for tasks
                    # that are *not* in workview, and the checkbox is set if the
                    # tag *is* shown in the workview.
                    if nonworkview == "True":
                        shown = False
                    else:
                        shown = True
                    display_in_workview_item.set_active(shown)
                    self.tagpopup.popup(None, None, None, event.button, time)
            return 1

    def on_nonworkviewtag_toggled(self,widget) : #pylint: disable-msg=W0613
        tags = self.get_selected_tags()[0]
        nonworkview_item = self.tagpopup.get_children()[1]
        #We must inverse because the tagstore has True
        #for tasks that are not in workview (and also convert to string)
        toset = str(not nonworkview_item.get_active())
        if len(tags) > 0 :
            tags[0].set_attribute("nonworkview",toset)
        self.do_refresh()

    def on_task_treeview_button_press_event(self,treeview,event) :
        if event.button == 3:
            x = int(event.x)
            y = int(event.y)
            time = event.time
            pthinfo = treeview.get_path_at_pos(x, y)
            if pthinfo is not None:
                path, col, cellx, celly = pthinfo #pylint: disable-msg=W0612
                treeview.grab_focus()
                treeview.set_cursor( path, col, 0)
                self.taskpopup.popup( None, None, None, event.button, time)
            return 1

    def on_task_treeview_key_press_event(self,treeview,event) :
        if gtk.gdk.keyval_name(event.keyval) == "Delete":
            self.on_delete_task()

    def on_closed_task_treeview_button_press_event(self,treeview,event) :
        if event.button == 3:
            x = int(event.x)
            y = int(event.y)
            time = event.time
            pthinfo = treeview.get_path_at_pos(x, y)
            if pthinfo is not None:
                path, col, cellx, celly = pthinfo #pylint: disable-msg=W0612
                treeview.grab_focus()
                treeview.set_cursor( path, col, 0)
                self.closedtaskpopup.popup( None, None, None, event.button, time)
            return 1
            
    def on_closed_task_treeview_key_press_event(self,treeview,event) :
        if gtk.gdk.keyval_name(event.keyval) == "Delete":
            self.on_delete_task()

    def on_add_task(self,widget,status=None) : #pylint: disable-msg=W0613
        tags,notagonly = self.get_selected_tags() #pylint: disable-msg=W0612
        task = self.req.new_task(tags=tags,newtask=True)
        uid = task.get_id()
        if status :
            task.set_status(status)
        self.open_task(uid)

    def on_add_subtask(self,widget) : #pylint: disable-msg=W0613
        uid = self.get_selected_task()
        if uid :
            zetask = self.req.get_task(uid)    
            tags   = zetask.get_tags()
            task   = self.req.new_task(tags=tags,newtask=True)
            task.add_parent(uid)
            zetask.add_subtask(task.get_id())
            self.open_task(task.get_id())
            self.do_refresh()
    
    #Get_selected_task returns the uid :
    # uid (example : '21@1')
    #By default, we select in the task_tview
    def get_selected_task(self,tv=None) :
        uid = None
        if not tv : 
            tview = self.task_tview
        else : 
            tview = tv
        # Get the selection in the gtk.TreeView
        selection = tview.get_selection()
        #If we don't have anything and no tview specified
        #Let's have a look in the closed task view
        if selection and selection.count_selected_rows() <= 0 and not tv :
            tview = self.taskdone_tview
            selection = tview.get_selection()
        #Then in the notes pane
        if selection and selection.count_selected_rows() <= 0 and not tv :
            tview = self.note_tview
            selection = tview.get_selection()
        # Get the selection iter
        if selection :
            model, selection_iter = selection.get_selected() #pylint: disable-msg=W0612
            if selection_iter :
                ts = tview.get_model()
                uid = ts.get_value(selection_iter, 0)
        return uid

    def get_selected_tags(self) :
        t_selected = self.tag_tview.get_selection()
        t_iter = None
        if t_selected :
            tmodel, t_iter = t_selected.get_selected() #pylint: disable-msg=W0612
        notag_only = False
        tag = []
        if t_iter :
            selected = self.tag_ts.get_value(t_iter, 0)
            special = selected.get_attribute("special")
            if special == "all" : 
                tag = []
                selected = None
            #notag means we want to display only tasks without any tag
            if special == "notag" :
                notag_only = True
            if not notag_only and selected :
                tag.append(selected)
        #If no selection, we display all
        return tag,notag_only
    
    ###################
    #Drag-drop support#
    ###################
    #Because of bug in pygtk, the rows-reordered signal is never emitted
    #We workaoround this bug by connecting to row_insert and row_deleted
    #Basically, we do the following :
    # 1. If a row is inserted for a task X, look if the task already
    #     exist elsewhere.
    # 2. If yes, it's probably a drag-n-drop so we save those information
    # 3. If the "elsewhere" from point 1 is deleted, we are sure it's a 
    #    drag-n-drop so we change the parent of the moved task
    def row_dragndrop(self,tree, path, it,data=None) : #pylint: disable-msg=W0613
        if data == "insert" :
            #If the row inserted already exists in another position
            #We are in a drag n drop case
            def findsource(model, path, it,data):
                path_move = tree.get_path(data[1])
                path_actual = tree.get_path(it)
                if model.get(it,0) == data[0] and path_move != path_actual:
                    self.drag_sources.append(path)
                    self.path_source = path
                    return True
                else :
                    self.path_source = None

            self.path_target = path
            tid = tree.get(it,0)
            tree.foreach(findsource,[tid,it])
            if self.path_source :
                #We will prepare the drag-n-drop
                iter_source = tree.get_iter(self.path_source)
                iter_target = tree.get_iter(self.path_target)
                iter_source_parent = tree.iter_parent(iter_source)
                iter_target_parent = tree.iter_parent(iter_target)
                #the tid_parent will be None for root tasks
                if iter_source_parent :
                    sparent = tree.get(iter_source_parent,0)[0]
                else :
                    sparent = None
                if iter_target_parent :
                    tparent = tree.get(iter_target_parent,0)[0]
                else :
                    tparent = None
                #If target and source are the same, we are moving
                #a child of the deplaced task. Indeed, children are 
                #also moved in the tree but their parents remain !
                if sparent != tparent :
                    self.tid_source_parent = sparent
                    self.tid_target_parent = tparent
                    self.tid_tomove = tid[0]
                    # "row %s will move from %s to %s"%(self.tid_tomove,\
                    #          self.tid_source_parent,self.tid_target_parent)
#    def row_deleted(self,tree,path,data=None) : #pylint: disable-msg=W0613
        elif data == "delete" :
            #If we are removing the path source guessed during the insertion
            #It confirms that we are in a drag-n-drop
            if path in self.drag_sources and self.tid_tomove :
                self.drag_sources.remove(path)
                # "row %s moved from %s to %s"%(self.tid_tomove,\
                #             self.tid_source_parent,self.tid_target_parent)
                tomove = self.req.get_task(self.tid_tomove)
                tomove.set_to_keep()
                tomove.remove_parent(self.tid_source_parent)
                tomove.add_parent(self.tid_target_parent)
                #DO NOT self.refresh_list()
                #Refreshing here make things crash. Don't refresh
                #self.drag_sources = []
                self.path_source = None
                self.path_target = None
                self.tid_tomove = None
                self.tid_source_parent = None
                self.tid_target_parent = None
            
    ###############################
    ##### End of the drag-n-drop part
    ###############################
        
        
    def on_edit_active_task(self,widget,row=None ,col=None) : #pylint: disable-msg=W0613
        tid = self.get_selected_task()
        if tid :
            self.open_task(tid)
    def on_edit_done_task(self,widget,row=None ,col=None) : #pylint: disable-msg=W0613
        tid = self.get_selected_task(self.taskdone_tview)
        if tid :
            self.open_task(tid)
    def on_edit_note(self,widget,row=None,col=None) : #pylint: disable-msg=W0613
        tid = self.get_selected_task(self.note_tview)
        if tid :
            self.open_task(tid)
     
    #if we pass a tid as a parameter, we delete directly
    #otherwise, we will look which tid is selected   
    def on_delete_confirm(self,widget) : #pylint: disable-msg=W0613
        self.req.delete_task(self.tid_todelete)
        self.tid_todelete = None
        self.do_refresh()
        
    def on_delete_task(self,widget=None,tid=None) : #pylint: disable-msg=W0613
        #If we don't have a parameter, then take the selection in the treeview
        if not tid :
            #tid_to_delete is a [project,task] tuple
            self.tid_todelete = self.get_selected_task()
        else :
            self.tid_todelete = tid
        #We must at least have something to delete !
        if self.tid_todelete :
            delete_dialog = self.wTree.get_widget("confirm_delete")
            delete_dialog.run()
            delete_dialog.hide()
            #has the task been deleted ?
            return not self.tid_todelete
        else :
            return False
        
    def on_mark_as_done(self,widget) : #pylint: disable-msg=W0613
        uid = self.get_selected_task()
        if uid :
            zetask = self.req.get_task(uid)
            status = zetask.get_status() 
            if status == "Done" :
                zetask.set_status("Active")
            else : zetask.set_status("Done")
            self.do_refresh()
    
    def on_dismiss_task(self,widget) : #pylint: disable-msg=W0613
        uid = self.get_selected_task()
        if uid :
            zetask = self.req.get_task(uid)
            status = zetask.get_status() 
            if status == "Dismiss" :
                zetask.set_status("Active")
            else : zetask.set_status("Dismiss")
            self.do_refresh()
            
    def on_pluginmanager_activate(self, widget) :
        PluginManager(self.window, self.plugins, self.pengine, self.plugin_api)
        
    def on_select_tag(self, widget, row=None ,col=None) : #pylint: disable-msg=W0613
        #When you clic on a tag, you want to unselect the tasks
        self.task_tview.get_selection().unselect_all()
        self.taskdone_tview.get_selection().unselect_all()
        self.do_refresh()
        #self.do_refresh()

    ##### Useful tools##################

    def __create_tags_tview(self):
         
        # Tag column
        tag_col      = gtk.TreeViewColumn()
        render_text  = gtk.CellRendererText()
        render_count = gtk.CellRendererText()
        render_tags  = CellRendererTags()
        tag_col.set_title             ("Tags")
        tag_col.set_clickable         (False)
        tag_col.pack_start            (render_tags  , expand=False)
        tag_col.set_attributes        (render_tags  , tag=self.TAGS_MODEL_OBJ)
        tag_col.pack_start            (render_text  , expand=True)
        tag_col.set_attributes        (render_text  , markup=self.TAGS_MODEL_NAME)
        tag_col.pack_end              (render_count , expand=False)
        tag_col.set_attributes        (render_count , markup=self.TAGS_MODEL_COUNT)
        render_count.set_property     ("foreground","#888a85")
        render_count.set_property     ('xalign', 1.0)
        render_tags.set_property      ('ypad'  , 3)
        render_text.set_property      ('ypad'  , 3)
        render_count.set_property     ('xpad'  , 3)
        render_count.set_property     ('ypad'  , 3)
        tag_col.set_sort_column_id    (-1)
        tag_col.set_expand            (True)
        self.tag_tview.append_column  (tag_col)
        # Global treeview properties
        self.tag_tview.set_row_separator_func (self.tag_separator_filter)
        self.tag_tview.set_headers_visible    (False)

    def cmp_duedate_str(self, key1, key2):
        if self.priv["tasklist"]["sort_order"] == gtk.SORT_ASCENDING:
            if   key1 == "" and key2 == "" : return  0
            elif key1 == "" and key2 != "" : return -1
            elif key1 != "" and key2 == "" : return  1
            else                           : return cmp(key1,key2)
        else:
            if   key1 == "" and key2 == "" : return  0
            elif key1 == "" and key2 != "" : return  1
            elif key1 != "" and key2 == "" : return -1
            else                           : return cmp(key1,key2)
        
    def sort_tasklist_rows(self, column, sort_order=None):        
        """ Sort the rows based on the given column """
    
        # Extract sorting state
        last_sort_col   = self.priv["tasklist"]["sort_column"]
        last_sort_order = self.priv["tasklist"]["sort_order"]
        
        # Cleanup
        if last_sort_col is not None:
            last_sort_col.set_sort_indicator(False)
    
        # Ascending or descending?
        if sort_order is None:
            if last_sort_col == column:
                if last_sort_order == gtk.SORT_ASCENDING:
                    sort_order = gtk.SORT_DESCENDING
                else:
                    sort_order = gtk.SORT_ASCENDING
            else:
                sort_order = gtk.SORT_DESCENDING

        # Store sorting state
        self.priv["tasklist"]["sort_column"] = column
        self.priv["tasklist"]["sort_order"]  = sort_order

        # Determine row sorting depending on column
        if column == self.priv["tasklist"]["columns"][self.TASKLIST_COL_TITLE]:
            cmp_func = lambda x,y: locale.strcoll(x.lower(),y.lower())
            sort_key = lambda x:x[self.TASK_MODEL_TITLE]
        else:
            cmp_func = self.cmp_duedate_str
            sort_key = lambda x:x[self.TASK_MODEL_DDATE_STR]
            
        # Determine sorting direction
        if sort_order == gtk.SORT_ASCENDING: sort_reverse = True
        else                               : sort_reverse = False

        # Sort rows
        rows = [tuple(r) + (i,) for i, r in enumerate(self.task_ts)]
        if len(rows) != 0:
            rows.sort(key=lambda x:x[self.TASK_MODEL_TITLE].lower())
            rows.sort(cmp=cmp_func,key=sort_key,reverse=sort_reverse)
            self.task_ts.reorder(None, [r[-1] for r in rows])
    
        # Display the sort indicator
        column.set_sort_indicator(True)
        column.set_sort_order(sort_order)

    def __create_task_tview(self):
  
        self.priv["tasklist"]["columns"] = []
  
        # Tag column
        self.TASKLIST_COL_TAGS = 0
        tag_col     = gtk.TreeViewColumn()
        render_tags = CellRendererTags()
        tag_col.set_title             (_("Tags"))
        tag_col.pack_start            (render_tags, expand=False)
        tag_col.add_attribute         (render_tags, "tag_list", self.TASK_MODEL_TAGS)
        render_tags.set_property      ('xalign', 0.0)
        tag_col.set_resizable         (False)
        tag_col.add_attribute         (render_tags, "cell-background", self.TASK_MODEL_BGCOL)
        #tag_col.set_clickable         (True)
        #tag_col.connect               ('clicked', self.sort_tasklist_rows)
        self.task_tview.append_column (tag_col)
        self.priv["tasklist"]["columns"].insert(self.TASKLIST_COL_TAGS, tag_col)
        
        # Title column
        self.TASKLIST_COL_TITLE = 1
        title_col   = gtk.TreeViewColumn()
        render_text = gtk.CellRendererText()
        title_col.set_title           (_("Title"))
        title_col.pack_start          (render_text, expand=False)
        title_col.add_attribute       (render_text, "markup", self.TASK_MODEL_TITLE_STR)
        title_col.set_resizable       (True)
        title_col.set_expand          (True)
        #The following line seems to fix bug #317469
        #I don't understand why !!! It's voodoo !
        #Is there a Rubber Chicken With a Pulley in the Middle ?
        title_col.set_max_width       (100)
        title_col.add_attribute       (render_text, "cell_background", self.TASK_MODEL_BGCOL)
        title_col.set_clickable       (True)
        title_col.connect             ('clicked', self.sort_tasklist_rows)
        self.task_tview.append_column (title_col)
        self.priv["tasklist"]["columns"].insert(self.TASKLIST_COL_TITLE, title_col)
        
        # Due date column
        self.TASKLIST_COL_DDATE = 2
        ddate_col   = gtk.TreeViewColumn()
        render_text = gtk.CellRendererText()
        ddate_col.set_title           (_("Due date"))
        ddate_col.pack_start          (render_text, expand=False)
        ddate_col.add_attribute       (render_text, "markup", self.TASK_MODEL_DDATE_STR)
        ddate_col.set_resizable       (False)
        ddate_col.add_attribute       (render_text, "cell_background", self.TASK_MODEL_BGCOL)
        ddate_col.set_clickable       (True)
        ddate_col.connect             ('clicked', self.sort_tasklist_rows)
        self.task_tview.append_column (ddate_col)
        self.priv["tasklist"]["columns"].insert(self.TASKLIST_COL_DDATE, ddate_col)
        
        # days left
        self.TASKLIST_COL_DLEFT = 3
        dleft_col   = gtk.TreeViewColumn()
        render_text = gtk.CellRendererText()
        dleft_col.set_title           (_("Days left"))
        dleft_col.pack_start          (render_text, expand=False)
        dleft_col.add_attribute       (render_text, "markup", self.TASK_MODEL_DLEFT_STR)
        dleft_col.set_resizable       (False)
        dleft_col.add_attribute       (render_text, "cell_background", self.TASK_MODEL_BGCOL)
        dleft_col.set_clickable       (True)
        dleft_col.connect             ('clicked', self.sort_tasklist_rows)
        self.task_tview.append_column (dleft_col)
        self.priv["tasklist"]["columns"].insert(self.TASKLIST_COL_DLEFT, dleft_col)

        # Global treeview properties
        self.task_tview.set_property   ("expander-column", title_col)
        self.task_tview.set_property   ("enable-tree-lines", False)
        self.task_tview.set_rules_hint (False)

    def __create_closed_tasks_tview(self):

        self.priv["ctasklist"]["columns"] = []

        # Tag column
        self.CTASKLIST_COL_TAGS = 0
        tag_col     = gtk.TreeViewColumn()
        render_tags = CellRendererTags()
        tag_col.set_title             (_("Tags"))
        tag_col.pack_start            (render_tags, expand=False)
        tag_col.add_attribute         (render_tags, "tag_list", self.CTASKS_MODEL_TAGS)
        render_tags.set_property      ('xalign', 0.0)
        tag_col.set_resizable         (False)
        tag_col.add_attribute         (render_tags, "cell-background", self.CTASKS_MODEL_BGCOL)
        #tag_col.set_clickable         (True)
        #tag_col.connect               ('clicked', self.sort_tasklist_rows)
        self.taskdone_tview.append_column (tag_col)
        self.priv["ctasklist"]["columns"].insert(self.CTASKLIST_COL_TAGS, tag_col)
         
        # Done date column
        self.CTASKLIST_COL_DDATE = 1
        ddate_col    = gtk.TreeViewColumn()
        render_text  = gtk.CellRendererText()
        ddate_col.set_title                (_("Closing date"))
        ddate_col.pack_start               (render_text  , expand=True)
        ddate_col.set_attributes           (render_text  , markup=self.CTASKS_MODEL_DDATE_STR)
        ddate_col.set_sort_column_id       (self.CTASKS_MODEL_DDATE)
        ddate_col.add_attribute            (render_text, "cell_background", self.CTASKS_MODEL_BGCOL)
        self.taskdone_tview.append_column  (ddate_col)
        self.priv["ctasklist"]["columns"].insert(self.CTASKLIST_COL_DDATE, ddate_col)
                 
        # Title column
        self.CTASKLIST_COL_TITLE = 2
        title_col    = gtk.TreeViewColumn()
        render_text  = gtk.CellRendererText()
        title_col.set_title                (_("Title"))
        title_col.pack_start               (render_text  , expand=True)
        title_col.set_attributes           (render_text  , markup=self.CTASKS_MODEL_TITLE)
        title_col.set_sort_column_id       (self.CTASKS_MODEL_TITLE)
        title_col.set_expand               (True)
        title_col.add_attribute            (render_text, "cell_background", self.CTASKS_MODEL_BGCOL)
        self.taskdone_tview.append_column  (title_col)
        self.priv["ctasklist"]["columns"].insert(self.CTASKLIST_COL_TITLE, title_col)
        
        # Global treeview properties
        self.taskdone_ts.set_sort_column_id(self.CTASKS_MODEL_DDATE, gtk.SORT_DESCENDING)
        
    def __create_note_tview(self):
        # Title column
        title_col    = gtk.TreeViewColumn()
        render_text  = gtk.CellRendererText()
        title_col.set_title                (_("Notes"))
        title_col.pack_start               (render_text  , expand=True)
        title_col.set_attributes           (render_text  , markup=self.CTASKS_MODEL_TITLE)
        title_col.set_sort_column_id       (self.CTASKS_MODEL_TITLE)
        title_col.set_expand               (True)
        self.note_tview.append_column  (title_col)

        # Global treeview properties
        #self.taskdone_ts.set_sort_column_id(self.CTASKS_MODEL_DDATE, gtk.SORT_DESCENDING)

       
    ######Closing the window
    def close(self,widget=None) : #pylint: disable-msg=W0613
        #Saving is now done in main.py
        self.on_delete(None, None)
        gtk.main_quit()<|MERGE_RESOLUTION|>--- conflicted
+++ resolved
@@ -295,7 +295,6 @@
         edit_button = self.wTree.get_widget("edit_b")
         key, mod = gtk.accelerator_parse("<Control>e")
         edit_button.add_accelerator("clicked", agr, key, mod, gtk.ACCEL_VISIBLE)
-<<<<<<< HEAD
 
         quickadd_field = self.wTree.get_widget('quickadd_field')
         key, mod = gtk.accelerator_parse('<Control>l')
@@ -311,9 +310,6 @@
         key, mod = gtk.accelerator_parse('<Control>i')
         task_dismiss.add_accelerator(
             'activate', agr, key, mod, gtk.ACCEL_VISIBLE)
-
-
-=======
         
         # plugins - Init
         self.pengine = PluginEngine(GTG.PLUGIN_DIR)
@@ -339,7 +335,7 @@
         # initializes and activates each plugin (that is enabled)
         self.pengine.activatePlugins(self.plugins, self.plugin_api)
         
->>>>>>> 9d3048b7
+
     def __restore_state_from_conf(self):
         
         # Extract state from configuration dictionary
