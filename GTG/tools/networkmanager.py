#!/usr/bin/env python2
# -*- coding: utf-8 -*-
# -----------------------------------------------------------------------------
<<<<<<< HEAD
# Gettings Things Gnome! - a personal organizer for the GNOME desktop
=======
# Getting Things GNOME! - a personal organizer for the GNOME desktop
>>>>>>> 1ec40bd0
# Copyright (c) 2008-2012 - Lionel Dricot & Bertrand Rousseau
#
# This program is free software: you can redistribute it and/or modify it under
# the terms of the GNU General Public License as published by the Free Software
# Foundation, either version 3 of the License, or (at your option) any later
# version.
#
# This program is distributed in the hope that it will be useful, but WITHOUT
# ANY WARRANTY; without even the implied warranty of MERCHANTABILITY or FITNESS
# FOR A PARTICULAR PURPOSE. See the GNU General Public License for more
# details.
#
# You should have received a copy of the GNU General Public License along with
# this program.  If not, see <http://www.gnu.org/licenses/>.
# -----------------------------------------------------------------------------

""" Communicate with Network Manager """

from gi.repository import NetworkManager, NMClient

def is_connection_up():
    """ Returns True if GTG can access the Internet """
    state = NMClient.Client().get_state()
    return state == NetworkManager.State.CONNECTED_GLOBAL

if __name__ == "__main__":
    print "is_connection_up() == %s" % is_connection_up()<|MERGE_RESOLUTION|>--- conflicted
+++ resolved
@@ -1,11 +1,7 @@
 #!/usr/bin/env python2
 # -*- coding: utf-8 -*-
 # -----------------------------------------------------------------------------
-<<<<<<< HEAD
-# Gettings Things Gnome! - a personal organizer for the GNOME desktop
-=======
 # Getting Things GNOME! - a personal organizer for the GNOME desktop
->>>>>>> 1ec40bd0
 # Copyright (c) 2008-2012 - Lionel Dricot & Bertrand Rousseau
 #
 # This program is free software: you can redistribute it and/or modify it under
