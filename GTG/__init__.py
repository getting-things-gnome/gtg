--- conflicted
+++ resolved
@@ -21,10 +21,6 @@
 """
 
 import os
-
-
-# -----------------------------------------------------------------------------
-
 import locale
 #Fallback to LANG C if unsupported locale
 try:
@@ -32,12 +28,9 @@
 except:
     locale.setlocale(locale.LC_ALL, 'C')
 
-# -----------------------------------------------------------------------------
-
 import gettext
 
-# -----------------------------------------------------------------------------
-
+# FIXME is this construction needed? There are many other places where this is used
 try:
     from xdg.BaseDirectory import xdg_config_home
     config_home = xdg_config_home
@@ -50,10 +43,9 @@
 GETTEXT_DOMAIN = 'gtg'
 LOCALE_PATH = gettext.bindtextdomain(GETTEXT_DOMAIN)
 
-module = gettext
-if module:
-    module.bindtextdomain(GETTEXT_DOMAIN, LOCALE_PATH)
-    module.textdomain(GETTEXT_DOMAIN)
+gettext.bindtextdomain(GETTEXT_DOMAIN, LOCALE_PATH)
+gettext.textdomain(GETTEXT_DOMAIN)
+# FIXME set translation for Builder as well!
 
 translation = gettext.translation(GETTEXT_DOMAIN, LOCALE_PATH, fallback=True)
 
@@ -71,26 +63,4 @@
 
 user_plugins = os.path.join(config_home, 'gtg/plugins')
 if os.path.isdir(user_plugins):
-<<<<<<< HEAD
-    PLUGIN_DIR.append(user_plugins)
-=======
-    PLUGIN_DIR.append(user_plugins)
-
-# FIXME Register GTG URI (temporary, it should be created by a schema upon installing)
-# FIXME Uncomment it or even better - install it properly - it breaks build
-"""
-try:
-    from gi.repository import GConf
-    domain = "/desktop/gnome/url-handlers/gtg/"
-    client = GConf.Client.get_default()
-    #this should work both in debugging mode and in deployed mode
-    client.set_string(os.path.join(domain, "command"), "gtg %s")
-    client.set_bool(os.path.join(domain, "enabled"), True)
-    client.set_bool(os.path.join(domain, "needs_terminal"), False)
-except ImportError:
-    # Ignore it on systems which do not have GConf
-    pass
-    """
-
-# -----------------------------------------------------------------------------
->>>>>>> fef33536
+    PLUGIN_DIR.append(user_plugins)