build
dist
po/**/
tmp
.pydevproject
.project
.settings
**/**.glade.h
**/**.gladep
**/**.gladep.bak
MANIFEST
**.patch
gtg.prof
<<<<<<< HEAD
tags
__pycache__
*~
*.swp
=======
__pycache__
.*.sw*

# src/ usually has development version of liblarch
src/
>>>>>>> 28fd75c0
<|MERGE_RESOLUTION|>--- conflicted
+++ resolved
@@ -11,15 +11,10 @@
 MANIFEST
 **.patch
 gtg.prof
-<<<<<<< HEAD
 tags
 __pycache__
 *~
-*.swp
-=======
-__pycache__
 .*.sw*
 
 # src/ usually has development version of liblarch
-src/
->>>>>>> 28fd75c0
+src/